--- conflicted
+++ resolved
@@ -324,7 +324,6 @@
     return output_text
 
 
-<<<<<<< HEAD
 def parse_as_number(str_or_number):
     """Returns an int if you give it either an int or a str that can be parsed as an int. Otherwise, returns None."""
     if isinstance(str_or_number, str):
@@ -415,10 +414,6 @@
 
 
 def unwrap_tweet(tweet):
-=======
-def convert_tweet(tweet, username, media_sources, users: dict, paths: PathConfig):
-    """Converts a JSON-format tweet. Returns tuple of timestamp, markdown and HTML."""
->>>>>>> 5f499d76
     if 'tweet' in tweet.keys():
         return tweet['tweet']
     else:
@@ -642,20 +637,12 @@
     body_html = header_html + body_html + f'<a href="{original_tweet_url}"><img src="{icon_url}" ' \
                                           f'width="12" />&nbsp;{timestamp_str}</a></p>'
     # extract user_id:handle connections
-<<<<<<< HEAD
-    if 'in_reply_to_user_id' in tweet and 'in_reply_to_screen_name' in tweet:
-        id = tweet['in_reply_to_user_id']
-        if id is not None and int(id) >= 0: # some ids are -1, not sure why
-            handle = tweet['in_reply_to_screen_name']
-            users[id] = UserData(id=id, handle=handle)
-=======
     if 'in_reply_to_user_id' in tweet and 'in_reply_to_screen_name' in tweet and \
             tweet['in_reply_to_screen_name'] is not None:
         reply_to_id = tweet['in_reply_to_user_id']
         if int(reply_to_id) >= 0:  # some ids are -1, not sure why
             handle = tweet['in_reply_to_screen_name']
             users[reply_to_id] = UserData(user_id=reply_to_id, handle=handle)
->>>>>>> 5f499d76
     if 'entities' in tweet and 'user_mentions' in tweet['entities'] and tweet['entities']['user_mentions'] is not None:
         for mention in tweet['entities']['user_mentions']:
             if mention is not None and 'id' in mention and 'screen_name' in mention:
