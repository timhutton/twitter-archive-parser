#!/usr/bin/env python3
"""
    twitter-archive-parser - Python code to parse a Twitter archive and output in various ways
    Copyright (C) 2022 Tim Hutton - https://github.com/timhutton/twitter-archive-parser

    This program is free software: you can redistribute it and/or modify
    it under the terms of the GNU General Public License as published by
    the Free Software Foundation, either version 3 of the License, or
    (at your option) any later version.

    This program is distributed in the hope that it will be useful,
    but WITHOUT ANY WARRANTY; without even the implied warranty of
    MERCHANTABILITY or FITNESS FOR A PARTICULAR PURPOSE.  See the
    GNU General Public License for more details.

    You should have received a copy of the GNU General Public License
    along with this program.  If not, see <https://www.gnu.org/licenses/>.
"""

from collections import defaultdict
from urllib.parse import urlparse
import datetime
import glob
import importlib
import json
import logging
import os
import re
import shutil
import subprocess
import sys
import time
import traceback
# hot-loaded if needed, see import_module():
#  imagesize
#  requests


# Print a compile-time error in Python < 3.6. This line does nothing in Python 3.6+ but is reported to the user
# as an error (because it is the first line that fails to compile) in older versions.
f' Error: This script requires Python 3.6 or later. Use `python --version` to check your version.'


class UserData:
    def __init__(self, id, handle = None):
        self.id = id
        self.handle = handle


def import_module(module):
    """Imports a module specified by a string. Example: requests = import_module('requests')"""
    try:
        return importlib.import_module(module)
    except ImportError:
        print(f'\nError: This script uses the "{module}" module which is not installed.\n')
        user_input = input('OK to install using pip? [y/n]')
        if not user_input.lower() in ('y', 'yes'):
            exit()
        subprocess.run([sys.executable, '-m', 'pip', 'install', module], check=True)
        return importlib.import_module(module)


def get_twitter_api_guest_token(session, bearer_token):
    """Returns a Twitter API guest token for the current session."""
    guest_token_response = session.post("https://api.twitter.com/1.1/guest/activate.json",
                                        headers={'authorization': f'Bearer {bearer_token}'},
                                        timeout=2,
                                        )
    guest_token = json.loads(guest_token_response.content)['guest_token']
    if not guest_token:
        raise Exception(f"Failed to retrieve guest token")
    return guest_token


# TODO if downloading fails within the for loop, we should be able to return the already 
# fetched users, but also make it clear that it is incomplete. Maybe do it like in get_tweets.
def get_twitter_users(session, bearer_token, guest_token, user_ids):
    """Asks Twitter for all metadata associated with user_ids."""
    users = {}
    while user_ids:
        max_batch = 100
        user_id_batch = user_ids[:max_batch]
        user_ids = user_ids[max_batch:]
        user_id_list = ",".join(user_id_batch)
        query_url = f"https://api.twitter.com/1.1/users/lookup.json?user_id={user_id_list}"
        response = session.get(query_url,
                               headers={'authorization': f'Bearer {bearer_token}', 'x-guest-token': guest_token},
                               timeout=2,
                               )
        if not response.status_code == 200:
            raise Exception(f'Failed to get user handle: {response}')
        response_json = json.loads(response.content)
        for user in response_json:
            users[user["id_str"]] = user
    return users

def get_tweets(session, bearer_token, guest_token, tweet_ids, include_user=True, include_alt_text=True):
    """ Get the json metadata for a multiple tweets.
    If include_user is False, you will only get a numerical id for the user.
    Returns `tweets, remaining_tweet_ids` where `tweets`. If all goes well, `tweets` will contain all
    tweets, and `remaining_tweet_ids` is empty. If something goes wrong, downloading is stopped
    and only the tweets we got until then are returned. 
    TODO In some cases, up to 100 tweets may be both in `tweets` and `remaining_tweet_ids`."""
    tweets = {}
    remaining_tweet_ids = tweet_ids.copy()
    try:
        while remaining_tweet_ids:
            max_batch = 100
            tweet_id_batch = remaining_tweet_ids[:max_batch]
            tweet_id_list = ",".join(map(str,tweet_id_batch))
            print(f"Download {len(tweet_id_batch)} tweets of {len(remaining_tweet_ids)} remaining...")
            query_url = f"https://api.twitter.com/1.1/statuses/lookup.json?id={tweet_id_list}&tweet_mode=extended"
            if not include_user:
                query_url += "&trim_user=1"
            if include_alt_text:
                query_url += "&include_ext_alt_text=1"
            response = session.get(query_url,
                                headers={'authorization': f'Bearer {bearer_token}', 'x-guest-token': guest_token}, timeout=5)
            if response.status_code == 429:
                # Rate limit exceeded - get a new token
                guest_token = get_twitter_api_guest_token(session, bearer_token)
                continue
            if not response.status_code == 200:
                raise Exception(f'Failed to get tweets: {response}')
            response_json = json.loads(response.content)
            for tweet in response_json:
                if "id_str" in tweet:
                    tweets[tweet["id_str"]] = tweet
                else:
                    print (f"Tweet could not be returned because it has no id: {tweet}")
            remaining_tweet_ids = remaining_tweet_ids[max_batch:]
    except Exception as err:
        traceback.print_exc()
        print(f"Exception during batch download of tweets: {err}");
        print(f"Try to work with the tweets we got so far.");
    return tweets, remaining_tweet_ids

def lookup_users(user_ids, users):
    """Fill the users dictionary with data from Twitter"""
    # Filter out any users already known
    filtered_user_ids = [id for id in user_ids if id not in users]
    if not filtered_user_ids:
        # Don't bother opening a session if there's nothing to get
        return
    # Account metadata observed at ~2.1KB on average.
    estimated_size = int(2.1 * len(filtered_user_ids))
    print(f'{len(filtered_user_ids)} users are unknown.')
    user_input = input(f'Download user data from Twitter (approx {estimated_size:,}KB)? [y/n]')
    if user_input.lower() not in ('y', 'yes'):
        return
    requests = import_module('requests')
    try:
        with requests.Session() as session:
            bearer_token = 'AAAAAAAAAAAAAAAAAAAAANRILgAAAAAAnNwIzUejRCOuH5E6I8xnZz4puTs%3D1Zv7ttfk8LF81IUq16cHjhLTvJu4FA33AGWWjCpTnA'
            guest_token = get_twitter_api_guest_token(session, bearer_token)
            retrieved_users = get_twitter_users(session, bearer_token, guest_token, filtered_user_ids)
            for user_id, user in retrieved_users.items():
                users[user_id] = UserData(user_id, user["screen_name"])
    except Exception as err:
        print(f'Failed to download user data: {err}')

def read_json_from_js_file(filename):
    """Reads the contents of a Twitter-produced .js file into a dictionary."""
    print(f'Parsing {filename}...')
    with open(filename, 'r', encoding='utf8') as f:
        data = f.readlines()
        # if the JSON has no real content, it can happen that the file is only one line long.
        # in this case, return an empty dict to avoid errors while trying to read non-existing lines.
        if len(data) <= 1:
            return {}
        # convert js file to JSON: replace first line with just '[', squash lines into a single string
        prefix = '['
        if '{' in data[0]:
            prefix += ' {'
        data =  prefix + ''.join(data[1:])
        # parse the resulting JSON and return as a dict
        return json.loads(data)


def extract_username(paths):
    """Returns the user's Twitter username from account.js."""
    account = read_json_from_js_file(paths.file_account_js)
    return account[0]['account']['username']

<<<<<<< HEAD
def collect_tweet_id(tweet):
=======

def escape_markdown(input_text: str) -> str:
    """
    Escape markdown control characters from input text so that the text will not break in rendered markdown.
    (Only use on unformatted text parts that do not yet have any markdown control characters added on purpose!)
    """
    characters_to_escape: str = r"\_*[]()~`>#+-=|{}.!"
    output_text: str = ''
    for char in input_text:
        if char in characters_to_escape:
            # add backslash before control char
            output_text = output_text + "\\" + char
        elif char == '\n':
            # add double space before line break
            output_text = output_text + "  " + char
        else:
            output_text = output_text + char
    return output_text


def convert_tweet(tweet, username, media_sources, users, paths):
    """Converts a JSON-format tweet. Returns tuple of timestamp, markdown and HTML."""
>>>>>>> b9990d9f
    if 'tweet' in tweet.keys():
        tweet = tweet['tweet']
    return tweet['id_str']

# returns an int if you give it either an int or a str that can be parsed as 
# an int. Otherwise, returns None.
def parse_as_number(str_or_number):
    if isinstance(str_or_number, str):
        if str_or_number.isnumeric():
            return int(str_or_number)
        else:
            return None
    elif isinstance(str_or_number, int):
        return str_or_number
    else:
        return None
    

# Taken from https://stackoverflow.com/a/7205107/39946, then adapted to
# some commonly observed twitter specifics.
def merge(a, b, path=None):
    "merges b into a"
    if path is None: path = []
    for key in b:
        if key in a:
            if isinstance(a[key], dict) and isinstance(b[key], dict):
                merge(a[key], b[key], path + [str(key)])
            elif isinstance(a[key], list) and isinstance(b[key], list):
                for item_b in b[key]:
                    if item_b not in a[key]:
                        a[key].append(item_b)
            elif a[key] == b[key]:
                pass # same leaf value
            elif key == 'retweet_count' or key == 'favorite_count':
                a[key] = max(parse_as_number(a[key]), parse_as_number(b[key]))
            elif key in ['possibly_sensitive']:
                # ignore conflicts in unimportant fields that tend to differ
                pass
            elif parse_as_number(a[key]) == parse_as_number(b[key]):
                # Twitter sometimes puts numbers into strings, so that the same number might be 3 or '3'
                a[key] = parse_as_number(a[key])
            elif a[key] is None and b[key] is not None:
                # just as if `not key in a`
                a[key] = b[key]
            elif a[key] is not None and b[key] is None:
                # Nothing to update
                pass
            else:
                raise Exception(f"Conflict at {'.'.join(path + [str(key)])}, value '{a[key]}' vs. '{b[key]}'")
        else:
            a[key] = b[key]
    return a

def unwrap_tweet(tweet):
    if 'tweet' in tweet.keys():
        return tweet['tweet']
    else:
        return tweet

def add_known_tweet(known_tweets, new_tweet):
    tweet_id = new_tweet['id_str']
    if tweet_id in known_tweets:
        if known_tweets[tweet_id] == new_tweet:
            pass
            #print(f"Tweet {tweet_id} was already known with identical contents")
        else:
            try:
                merge(known_tweets[tweet_id], new_tweet)
            except Exception as err:
                print(f"Tweet {tweet_id} could not be merged: {err}")
                
    else:
        #print(f"Tweet {tweet_id} is new")
        known_tweets[tweet_id] = new_tweet

def collect_tweet_references(tweet, known_tweets, counts):
    tweet = unwrap_tweet(tweet)
    tweet_ids = set()

    # Collect quoted tweets
    if has_path(tweet, ['entities', 'urls']):
        for url in tweet['entities']['urls']:
            if 'url' in url and 'expanded_url' in url:
                expanded_url = url['expanded_url']
                matches = re.match(r'^https://twitter.com/([0-9A-Za-z_]*)/status/(\d+)$', expanded_url)
                if (matches):
                    #user_handle = matches[1]
                    quoted_id = matches[2]
                    if (quoted_id in known_tweets):
                        counts['known_quote'] += 1
                    else:
                        tweet_ids.add(quoted_id)
                        print(f"Need to download tweet {tweet['id_str']} because of being quoted")
                        counts['quote'] += 1

    # Collect previous tweets in conversation
    # Only do this for tweets from our original archive
    if 'from_archive' in tweet and has_path(tweet, ['in_reply_to_status_id_str']):
        prev_tweet_id = parse_as_number(tweet['in_reply_to_status_id_str'])
        if (prev_tweet_id in known_tweets):
            counts['known_reply'] += 1
        else:
            tweet_ids.add(prev_tweet_id)
            print(f"Need to download tweet {prev_tweet_id} because of reply to it")
            counts['reply'] += 1

    # Collect retweets
    # Don't do this if we already re-downloaded this tweet
    if not 'from_api' in tweet and 'full_text' in tweet and tweet['full_text'].startswith('RT @'):
        tweet_ids.add(tweet['id_str'])
        print(f"Need to download tweet {tweet['id_str']} because of retweet")
        counts['retweet'] += 1

    # Collect tweets with media, which might lack alt text
    # TODO we might filter for media which has "type" : "photo" because there is no alt text for videos
    # Don't do this if we already re-downloaded this tweet with alt texts enabled
    if not 'download_with_alt_text' in tweet and has_path(tweet, ['entities', 'media']):
        tweet_ids.add(tweet['id_str'])
        print(f"Need to download tweet {tweet['id_str']} because of contained media")
        counts['media'] += 1

    if None in tweet_ids:
        raise Exception(f"Tweet has id None: {tweet}")

    return tweet_ids

# Walks a path through nested dicts or lists, and returns True if all the keys are present, and all of the values are not None
def has_path(dict, index_path):
    for index in index_path:
        if not index in dict:
            return False
        dict = dict[index]
        if dict is None:
            return False
    return True

def convert_tweet(tweet, username, media_sources, users, referenced_tweets, paths):
    """Converts a JSON-format tweet. Returns tuple of timestamp, markdown and HTML."""
    # TODO actually use `referenced_tweets`
    tweet = unwrap_tweet(tweet)
    timestamp_str = tweet['created_at']
    timestamp = int(round(datetime.datetime.strptime(timestamp_str, '%a %b %d %X %z %Y').timestamp())) # Example: Tue Mar 19 14:05:17 +0000 2019
    body_markdown = tweet['full_text']
    body_html = tweet['full_text']
    tweet_id_str = tweet['id_str']
    # for old tweets before embedded t.co redirects were added, ensure the links are
    # added to the urls entities list so that we can build correct links later on.
    if 'entities' in tweet and 'media' not in tweet['entities'] and len(tweet['entities'].get("urls", [])) == 0:
        for word in tweet['full_text'].split():
            url = urlparse(word)
            if url.scheme != '' and url.netloc != '' and not word.endswith('\u2026'):
                # Shorten links similar to twitter
                netloc_short = url.netloc[4:] if url.netloc.startswith("www.") else url.netloc
                path_short = url.path if len(url.path + '?' + url.query) < 15 else (url.path + '?' + url.query)[:15] + '\u2026'
                tweet['entities']['urls'].append({
                    'url': word,
                    'expanded_url': word,
                    'display_url': netloc_short + path_short,
                    'indices': [tweet['full_text'].index(word), tweet['full_text'].index(word) + len(word)],
                })

    # replace t.co URLs with their original versions
    if has_path(tweet, ['entities', 'urls']):
        for url in tweet['entities']['urls']:
            if 'url' in url and 'expanded_url' in url:
                expanded_url = url['expanded_url']
                body_markdown = body_markdown.replace(url['url'], expanded_url)
                expanded_url_html = f'<a href="{expanded_url}">{expanded_url}</a>'
                body_html = body_html.replace(url['url'], expanded_url_html)
    # if the tweet is a reply, construct a header that links the names
    # of the accounts being replied to the tweet being replied to
    header_markdown = ''
    header_html = ''
<<<<<<< HEAD
    if has_path(tweet, ['in_reply_to_status_id']):
=======
    if 'in_reply_to_status_id' in tweet:
>>>>>>> b9990d9f
        # match and remove all occurrences of '@username ' at the start of the body
        replying_to = re.match(r'^(@[0-9A-Za-z_]* )*', body_markdown)[0]
        if replying_to:
            body_markdown = body_markdown[len(replying_to):]
            body_html = body_html[len(replying_to):]
        else:
            # no '@username ' in the body: we're replying to self
            replying_to = f'@{username}'
        names = replying_to.split()
        # some old tweets lack 'in_reply_to_screen_name': use it if present, otherwise fall back to names[0]
        in_reply_to_screen_name = tweet['in_reply_to_screen_name'] if 'in_reply_to_screen_name' in tweet else names[0]
        # create a list of names of the form '@name1, @name2 and @name3' - or just '@name1' if there is only one name
        name_list = ', '.join(names[:-1]) + (f' and {names[-1]}' if len(names) > 1 else names[0])
        in_reply_to_status_id = tweet['in_reply_to_status_id']
        replying_to_url = f'https://twitter.com/{in_reply_to_screen_name}/status/{in_reply_to_status_id}'
        header_markdown += f'Replying to [{escape_markdown(name_list)}]({replying_to_url})\n\n'
        header_html += f'Replying to <a href="{replying_to_url}">{name_list}</a><br>'
    # escape tweet body for markdown rendering:
    body_markdown = escape_markdown(body_markdown)
    # replace image URLs with image links to local files
    if has_path(tweet, ['entities', 'media', 0, 'url']) and has_path(tweet, ['extended_entities', 'media']):
        original_url = tweet['entities']['media'][0]['url']
        markdown = ''
        html = ''
        for media in tweet['extended_entities']['media']:
            if 'url' in media and 'media_url' in media:
                original_expanded_url = media['media_url']
                original_filename = os.path.split(original_expanded_url)[1]
                archive_media_filename = tweet_id_str + '-' + original_filename
                archive_media_path = os.path.join(paths.dir_input_media, archive_media_filename)
                file_output_media = os.path.join(paths.dir_output_media, archive_media_filename)
                media_url = f'{os.path.split(paths.dir_output_media)[1]}/{archive_media_filename}'
                markdown += '' if not markdown and body_markdown == escape_markdown(original_url) else '\n\n'
                html += '' if not html and body_html == original_url else '<br>'
                if os.path.isfile(archive_media_path):
                    # Found a matching image, use this one
                    if not os.path.isfile(file_output_media):
                        shutil.copy(archive_media_path, file_output_media)
                    markdown += f'![]({media_url})'
                    html += f'<img src="{media_url}"/>'
                    # Save the online location of the best-quality version of this file, for later upgrading if wanted
                    best_quality_url = f'https://pbs.twimg.com/media/{original_filename}:orig'
                    media_sources.append((os.path.join(paths.dir_output_media, archive_media_filename), best_quality_url))
                else:
                    # Is there any other file that includes the tweet_id in its filename?
                    archive_media_paths = glob.glob(os.path.join(paths.dir_input_media, tweet_id_str + '*'))
                    if len(archive_media_paths) > 0:
                        for archive_media_path in archive_media_paths:
                            archive_media_filename = os.path.split(archive_media_path)[-1]
                            file_output_media = os.path.join(paths.dir_output_media, archive_media_filename)
                            media_url = f'{os.path.split(paths.dir_output_media)[1]}/{archive_media_filename}'
                            if not os.path.isfile(file_output_media):
                                shutil.copy(archive_media_path, file_output_media)
                            markdown += f'<video controls><source src="{media_url}">Your browser does not support the video tag.</video>\n'
                            html += f'<video controls><source src="{media_url}">Your browser does not support the video tag.</video>\n'
                            # Save the online location of the best-quality version of this file, for later upgrading if wanted
                            if 'video_info' in media and 'variants' in media['video_info']:
                                best_quality_url = ''
                                best_bitrate = -1 # some valid videos are marked with bitrate=0 in the JSON
                                for variant in media['video_info']['variants']:
                                    if 'bitrate' in variant:
                                        bitrate = int(variant['bitrate'])
                                        if bitrate > best_bitrate:
                                            best_quality_url = variant['url']
                                            best_bitrate = bitrate
                                if best_bitrate == -1:
                                    print(f"Warning No URL found for {original_url} {original_expanded_url} {archive_media_path} {media_url}")
                                    print(f"JSON: {tweet}")
                                else:
                                    media_sources.append((os.path.join(paths.dir_output_media, archive_media_filename), best_quality_url))
                    else:
                        print(f'Warning: missing local file: {archive_media_path}. Using original link instead: {original_url} (expands to {original_expanded_url})')
                        markdown += f'![]({original_url})'
                        html += f'<a href="{original_url}">{original_url}</a>'
        body_markdown = body_markdown.replace(escape_markdown(original_url), markdown)
        body_html = body_html.replace(original_url, html)
    # make the body a quote
    body_markdown = '> ' + '\n> '.join(body_markdown.splitlines())
    body_html = '<p><blockquote>' + '<br>\n'.join(body_html.splitlines()) + '</blockquote>'
    # append the original Twitter URL as a link
    original_tweet_url = f'https://twitter.com/{username}/status/{tweet_id_str}'
    body_markdown = header_markdown + body_markdown + f'\n\n<img src="{paths.file_tweet_icon}" width="12" /> [{timestamp_str}]({original_tweet_url})'
    body_html = header_html + body_html + f'<a href="{original_tweet_url}"><img src="{paths.file_tweet_icon}" width="12" />&nbsp;{timestamp_str}</a></p>'
    # extract user_id:handle connections
    if 'in_reply_to_user_id' in tweet and 'in_reply_to_screen_name' in tweet:
        id = tweet['in_reply_to_user_id']
        if id is not None and int(id) >= 0: # some ids are -1, not sure why
            handle = tweet['in_reply_to_screen_name']
            users[id] = UserData(id=id, handle=handle)
    if 'entities' in tweet and 'user_mentions' in tweet['entities'] and tweet['entities']['user_mentions'] is not None:
        for mention in tweet['entities']['user_mentions']:
            id = mention['id']
            if int(id) >= 0: # some ids are -1, not sure why
                handle = mention['screen_name']
                users[id] = UserData(id=id, handle=handle)

    return timestamp, body_markdown, body_html


def find_files_input_tweets(dir_path_input_data):
    """Identify the tweet archive's file and folder names - they change slightly depending on the archive size it seems."""
    input_tweets_file_templates = ['tweet.js', 'tweets.js', 'tweets-part*.js']
    files_paths_input_tweets = []
    for input_tweets_file_template in input_tweets_file_templates:
        files_paths_input_tweets += glob.glob(os.path.join(dir_path_input_data, input_tweets_file_template))
    if len(files_paths_input_tweets)==0:
        print(f'Error: no files matching {input_tweets_file_templates} in {dir_path_input_data}')
        exit()
    return files_paths_input_tweets


def find_dir_input_media(dir_path_input_data):
    input_media_dir_templates = ['tweet_media', 'tweets_media']
    input_media_dirs = []
    for input_media_dir_template in input_media_dir_templates:
        input_media_dirs += glob.glob(os.path.join(dir_path_input_data, input_media_dir_template))
    if len(input_media_dirs) == 0:
        print(f'Error: no folders matching {input_media_dir_templates} in {dir_path_input_data}')
        exit()
    if len(input_media_dirs) > 1:
        print(f'Error: multiple folders matching {input_media_dir_templates} in {dir_path_input_data}')
        exit()
    return input_media_dirs[0]


def download_file_if_larger(url, filename, index, count, sleep_time):
    """Attempts to download from the specified URL. Overwrites file if larger.
       Returns whether the file is now known to be the largest available, and the number of bytes downloaded.
    """
    requests = import_module('requests')
    imagesize = import_module('imagesize')

    pref = f'{index:3d}/{count:3d} {filename}: '
    # Sleep briefly, in an attempt to minimize the possibility of trigging some auto-cutoff mechanism
    if index > 1:
        print(f'{pref}Sleeping...', end='\r')
        time.sleep(sleep_time)
    # Request the URL (in stream mode so that we can conditionally abort depending on the headers)
    print(f'{pref}Requesting headers for {url}...', end='\r')
    byte_size_before = os.path.getsize(filename)
    try:
        with requests.get(url, stream=True, timeout=2) as res:
            if not res.status_code == 200:
                # Try to get content of response as `res.text`. For twitter.com, this will be empty in most (all?) cases.
                # It is successfully tested with error responses from other domains.
                raise Exception(f'Download failed with status "{res.status_code} {res.reason}". Response content: "{res.text}"')
            byte_size_after = int(res.headers['content-length'])
            if (byte_size_after != byte_size_before):
                # Proceed with the full download
                tmp_filename = filename+'.tmp'
                print(f'{pref}Downloading {url}...            ', end='\r')
                with open(tmp_filename,'wb') as f:
                    shutil.copyfileobj(res.raw, f)
                post = f'{byte_size_after/2**20:.1f}MB downloaded'
                width_before, height_before = imagesize.get(filename)
                width_after, height_after = imagesize.get(tmp_filename)
                pixels_before, pixels_after = width_before * height_before, width_after * height_after
                pixels_percentage_increase = 100.0 * (pixels_after - pixels_before) / pixels_before

                if (width_before == -1 and height_before == -1 and width_after == -1 and height_after == -1):
                    # could not check size of both versions, probably a video or unsupported image format
                    os.replace(tmp_filename, filename)
                    bytes_percentage_increase = 100.0 * (byte_size_after - byte_size_before) / byte_size_before
                    logging.info(f'{pref}SUCCESS. New version is {bytes_percentage_increase:3.0f}% '
                                 f'larger in bytes (pixel comparison not possible). {post}')
                    return True, byte_size_after
                elif (width_before == -1 or height_before == -1 or width_after == -1 or height_after == -1):
                    # could not check size of one version, this should not happen (corrupted download?)
                    logging.info(f'{pref}SKIPPED. Pixel size comparison inconclusive: '
                                 f'{width_before}*{height_before}px vs. {width_after}*{height_after}px. {post}')
                    return False, byte_size_after
                elif (pixels_after >= pixels_before):
                    os.replace(tmp_filename, filename)
                    bytes_percentage_increase = 100.0 * (byte_size_after - byte_size_before) / byte_size_before
                    if (bytes_percentage_increase >= 0):
                        logging.info(f'{pref}SUCCESS. New version is {bytes_percentage_increase:3.0f}% larger in bytes '
                                    f'and {pixels_percentage_increase:3.0f}% larger in pixels. {post}')
                    else:
                        logging.info(f'{pref}SUCCESS. New version is actually {-bytes_percentage_increase:3.0f}% smaller in bytes '
                                f'but {pixels_percentage_increase:3.0f}% larger in pixels. {post}')
                    return True, byte_size_after
                else:
                    logging.info(f'{pref}SKIPPED. Online version has {-pixels_percentage_increase:3.0f}% smaller pixel size. {post}')
                    return True, byte_size_after
            else:
                logging.info(f'{pref}SKIPPED. Online version is same byte size, assuming same content. Not downloaded.')
                return True, 0
    except Exception as err:
        logging.error(f"{pref}FAIL. Media couldn't be retrieved from {url} because of exception: {err}")
        return False, 0


def download_larger_media(media_sources, paths):
    """Uses (filename, URL) tuples in media_sources to download files from remote storage.
       Aborts downloads if the remote file is the same size or smaller than the existing local version.
       Retries the failed downloads several times, with increasing pauses between each to avoid being blocked.
    """
    # Log to file as well as the console
    logging.basicConfig(stream=sys.stdout, level=logging.INFO, format='%(message)s')
    logfile_handler = logging.FileHandler(filename=paths.file_download_log, mode='w')
    logfile_handler.setLevel(logging.INFO)
    logging.getLogger().addHandler(logfile_handler)
    # Download new versions
    start_time = time.time()
    total_bytes_downloaded = 0
    sleep_time = 0.25
    remaining_tries = 5
    while remaining_tries > 0:
        number_of_files = len(media_sources)
        success_count = 0
        retries = []
        for index, (local_media_path, media_url) in enumerate(media_sources):
            success, bytes_downloaded = download_file_if_larger(media_url, local_media_path, index + 1, number_of_files, sleep_time)
            if success:
                success_count += 1
            else:
                retries.append((local_media_path, media_url))
            total_bytes_downloaded += bytes_downloaded
        media_sources = retries
        remaining_tries -= 1
        sleep_time += 2
        logging.info(f'\n{success_count} of {number_of_files} tested media files are known to be the best-quality available.\n')
        if len(retries) == 0:
            break
        if remaining_tries > 0:
            print(f'----------------------\n\nRetrying the ones that failed, with a longer sleep. {remaining_tries} tries remaining.\n')
    end_time = time.time()

    logging.info(f'Total downloaded: {total_bytes_downloaded/2**20:.1f}MB = {total_bytes_downloaded/2**30:.2f}GB')
    logging.info(f'Time taken: {end_time-start_time:.0f}s')
    print(f'Wrote log to {paths.file_download_log}')


def parse_tweets(username, users, html_template, paths):
    """Read tweets from paths.files_input_tweets, write to *.md and *.html.
       Copy the media used to paths.dir_output_media.
       Collect user_id:user_handle mappings for later use, in 'users'.
       Returns the mapping from media filename to best-quality URL.
    """
    converted_tweets = []
    media_sources = []
    counts = defaultdict(int)
    known_tweets = {}

    # TODO If we run this tool multiple times, in `known_tweets` we will have our own tweets as
    # well as related tweets by others. With each run, the tweet graph is expanded. We probably do
    # not want this. To stop it, implement one of these:
    # 1. keep own tweets and other tweets in different dicts
    # 2. put them all in one dict, but mark the tweets by others, so that certain steps will ignore them
    # 3. use the data that is already present in a tweet to distinguish own tweets from others

    # Load tweets that we saved in an earlier run between pass 2 and 3
    tweet_dict_filename = 'known_tweets.json'
    if os.path.exists(tweet_dict_filename):
        with open(tweet_dict_filename, 'r', encoding='utf8') as f:
            known_tweets = json.load(f)
    
    # Fist pass: Load tweets from all archive files and add them to known_tweets
    for tweets_js_filename in paths.files_input_tweets:
        json_result = read_json_from_js_file(tweets_js_filename)
        for tweet in json_result:
            tweet = unwrap_tweet(tweet)
            tweet['from_archive'] = True
            add_known_tweet(known_tweets, tweet)

    tweet_ids_to_download = set()
    
    # Second pass: Iterate through all those tweets
    for tweet in known_tweets.values():
        tweet_ids_to_download.update(collect_tweet_references(tweet, known_tweets, counts))

    # Download referenced tweets
    referenced_tweets = []
    if (len(tweet_ids_to_download) > 0):
        print(f"Found references to {len(tweet_ids_to_download)} tweets which should be downloaded. Breakdown of download reasons:")
        for reason in ['quote', 'reply', 'retweet', 'media']:
            print(f" * {counts[reason]} because of {reason}")
        print(f"There were {counts['known_reply']} references to tweets which are already known so we don't need to download them (not included in the numbers above).")
        # TODO maybe ask the user if we should start downloading
        # TODO maybe give an estimate of download size and/or time
        # TODO maybe let the user choose which of the tweets to download, by selecting a subset of those reasons
        requests = import_module('requests')
        try:
            with requests.Session() as session:
                bearer_token = 'AAAAAAAAAAAAAAAAAAAAANRILgAAAAAAnNwIzUejRCOuH5E6I8xnZz4puTs%3D1Zv7ttfk8LF81IUq16cHjhLTvJu4FA33AGWWjCpTnA'
                guest_token = get_twitter_api_guest_token(session, bearer_token)
                # TODO We could download user data together with the tweets, because we will need it anyway. But we might download the data for each user multiple times then.
                downloaded_tweets, remaining_tweet_ids = get_tweets(session, bearer_token, guest_token, list(tweet_ids_to_download), False)
                # TODO maybe react if remaining_tweet_ids contains tweets
                for downloaded_tweet in downloaded_tweets.values():
                    downloaded_tweet = unwrap_tweet(downloaded_tweet)
                    downloaded_tweet['from_api'] = True
                    downloaded_tweet['download_with_user'] = False
                    downloaded_tweet['download_with_alt_text'] = True
                    add_known_tweet(known_tweets, downloaded_tweet)
                with open(tweet_dict_filename, "w") as outfile:
                    json.dump(known_tweets, outfile, indent=2)
                print(f"Saved {len(known_tweets)} tweets to '{tweet_dict_filename}'.")

        except Exception as err:
            print(f'Failed to download tweets: {err}')

    # Third pass: convert tweets, using the downloaded references from pass 2
    for tweet in known_tweets.values():
        try:
            converted_tweets.append(convert_tweet(tweet, username, media_sources, users, referenced_tweets, paths))
        except Exception as err:
            print(f"Could not convert tweet {tweet['id_str']} because: {err}")
    converted_tweets.sort(key=lambda tup: tup[0]) # oldest first

    # Group tweets by month
    grouped_tweets = defaultdict(list)
    for timestamp, md, html in converted_tweets:
        # Use a (markdown) filename that can be imported into Jekyll: YYYY-MM-DD-your-title-here.md
        dt = datetime.datetime.fromtimestamp(timestamp)
        filename = f'{dt.year}-{dt.month:02}-01-Tweet-Archive-{dt.year}-{dt.month:02}' # change to group by day or year or timestamp
        grouped_tweets[filename].append((md, html))

    for filename, content in grouped_tweets.items():
        # Write into *.md files
        md_string =  '\n\n----\n\n'.join(md for md, _ in content)
        with open(f'{filename}.md', 'w', encoding='utf-8') as f:
            f.write(md_string)

        # Write into *.html files
        html_string = '<hr>\n'.join(html for _, html in content)
        with open(f'{filename}.html', 'w', encoding='utf-8') as f:
            f.write(html_template.format(html_string))

    print(f'Wrote {len(converted_tweets)} tweets to *.md and *.html, with images and video embedded from {paths.dir_output_media}')

    return media_sources


def parse_followings(users, URL_template_user_id, paths):
    """Parse paths.dir_input_data/following.js, write to paths.file_output_following.
       Query Twitter API for the missing user handles, if the user agrees.
    """
    following = []
    following_json = read_json_from_js_file(os.path.join(paths.dir_input_data, 'following.js'))
    following_ids = []
    for follow in following_json:
        if 'following' in follow and 'accountId' in follow['following']:
            following_ids.append(follow['following']['accountId'])
    lookup_users(following_ids, users)
    for id in following_ids:
        handle = users[id].handle if id in users else '~unknown~handle~'
        following.append(handle + ' ' + URL_template_user_id.format(id))
    following.sort()
    with open(paths.file_output_following, 'w', encoding='utf8') as f:
        f.write('\n'.join(following))
    print(f"Wrote {len(following)} accounts to {paths.file_output_following}")


def parse_followers(users, URL_template_user_id, paths):
    """Parse paths.dir_input_data/followers.js, write to paths.file_output_followers.
       Query Twitter API for the missing user handles, if the user agrees.
    """
    followers = []
    follower_json = read_json_from_js_file(os.path.join(paths.dir_input_data, 'follower.js'))
    follower_ids = []
    for follower in follower_json:
        if 'follower' in follower and 'accountId' in follower['follower']:
            follower_ids.append(follower['follower']['accountId'])
    lookup_users(follower_ids, users)
    for id in follower_ids:
        handle = users[id].handle if id in users else '~unknown~handle~'
        followers.append(handle + ' ' + URL_template_user_id.format(id))
    followers.sort()
    with open(paths.file_output_followers, 'w', encoding='utf8') as f:
        f.write('\n'.join(followers))
    print(f"Wrote {len(followers)} accounts to {paths.file_output_followers}")


def chunks(lst: list, n: int):
    """Yield successive n-sized chunks from lst."""
    for i in range(0, len(lst), n):
        yield lst[i:i + n]


def parse_direct_messages(username, users, URL_template_user_id, paths):
    """Parse paths.dir_input_data/direct-messages.js, write to one markdown file per conversation.
       Query Twitter API for the missing user handles, if the user agrees.
    """
    # Scan the DMs for missing user handles
    dms_json = read_json_from_js_file(os.path.join(paths.dir_input_data, 'direct-messages.js'))
    dm_user_ids = set()
    for conversation in dms_json:
        if 'dmConversation' in conversation and 'conversationId' in conversation['dmConversation']:
            dm_conversation = conversation['dmConversation']
            conversation_id = dm_conversation['conversationId']
            user1_id, user2_id = conversation_id.split('-')
            dm_user_ids.add(user1_id)
            dm_user_ids.add(user2_id)
    lookup_users(list(dm_user_ids), users)

    # Parse the DMs and store the messages in a dict
    conversations_messages = defaultdict(list)
    for conversation in dms_json:
        if 'dmConversation' in conversation and 'conversationId' in conversation['dmConversation']:
            dm_conversation = conversation['dmConversation']
            conversation_id = dm_conversation['conversationId']
            user1_id, user2_id = conversation_id.split('-')
            messages = []
            if 'messages' in dm_conversation:
                for message in dm_conversation['messages']:
                    if 'messageCreate' in message:
                        message_create = message['messageCreate']
                        if all(tag in message_create for tag in ['senderId', 'recipientId', 'text', 'createdAt']):
                            from_id = message_create['senderId']
                            to_id = message_create['recipientId']
                            body = message_create['text']
                            # replace t.co URLs with their original versions
                            if 'urls' in message_create and len(message_create['urls']) > 0:
                                for url in message_create['urls']:
                                    if 'url' in url and 'expanded' in url:
                                        expanded_url = url['expanded']
                                        body = body.replace(url['url'], expanded_url)
                            # replace image URLs with image links to local files
                            if 'mediaUrls' in message_create \
                                    and len(message_create['mediaUrls']) == 1 \
                                    and 'urls' in message_create:
                                original_expanded_url = message_create['urls'][0]['expanded']
                                message_id = message_create['id']
                                media_hash_and_type = message_create['mediaUrls'][0].split('/')[-1]
                                media_id = message_create['mediaUrls'][0].split('/')[-2]
                                archive_media_filename = f'{message_id}-{media_hash_and_type}'
                                new_url = os.path.join(paths.dir_output_media, archive_media_filename)
                                archive_media_path = \
                                    os.path.join(paths.dir_input_data, 'direct_messages_media', archive_media_filename)
                                if os.path.isfile(archive_media_path):
                                    # found a matching image, use this one
                                    if not os.path.isfile(new_url):
                                        shutil.copy(archive_media_path, new_url)
                                    image_markdown = f'\n![]({new_url})\n'
                                    body = body.replace(original_expanded_url, image_markdown)

                                    # Save the online location of the best-quality version of this file,
                                    # for later upgrading if wanted
                                    best_quality_url = \
                                        f'https://ton.twitter.com/i//ton/data/dm/' \
                                        f'{message_id}/{media_id}/{media_hash_and_type}'
                                    # there is no ':orig' here, the url without any suffix has the original size

                                    # TODO: a cookie (and a 'Referer: https://twitter.com' header)
                                    #  is needed to retrieve it, so the url might be useless anyway...

                                    # WARNING: Do not uncomment the statement below until the cookie problem is solved!
                                    # media_sources.append(
                                    #     (
                                    #         os.path.join(output_media_folder_name, archive_media_filename),
                                    #         best_quality_url
                                    #     )
                                    # )

                                else:
                                    archive_media_paths = glob.glob(
                                        os.path.join(paths.dir_input_data, 'direct_messages_media', message_id + '*'))
                                    if len(archive_media_paths) > 0:
                                        for archive_media_path in archive_media_paths:
                                            archive_media_filename = os.path.split(archive_media_path)[-1]
                                            media_url = os.path.join(paths.dir_output_media, archive_media_filename)
                                            if not os.path.isfile(media_url):
                                                shutil.copy(archive_media_path, media_url)
                                            video_markdown = f'\n<video controls><source src="{media_url}">' \
                                                             f'Your browser does not support the video tag.</video>\n'
                                            body = body.replace(original_expanded_url, video_markdown)

                                    # TODO: maybe  also save the online location of the best-quality version for videos?
                                    #  (see above)

                                    else:
                                        print(f'Warning: missing local file: {archive_media_path}. '
                                              f'Using original link instead: {original_expanded_url})')

                            created_at = message_create['createdAt']  # example: 2022-01-27T15:58:52.744Z
                            timestamp = \
                                int(round(datetime.datetime.strptime(created_at, '%Y-%m-%dT%X.%fZ').timestamp()))

                            from_handle = users[from_id].handle.replace('_', '\\_') if from_id in users \
                                else URL_template_user_id.format(from_id)
                            to_handle = users[to_id].handle.replace('_', '\\_') if to_id in users \
                                else URL_template_user_id.format(to_id)

                            message_markdown = f'\n\n### {from_handle} -> {to_handle}: ' \
                                               f'({created_at}) ###\n```\n{body}\n```'
                            messages.append((timestamp, message_markdown))

            # find identifier for the conversation
            other_user_id = user2_id if (user1_id in users and users[user1_id].handle == username) else user1_id

            # collect messages per identifying user in conversations_messages dict
            conversations_messages[other_user_id].extend(messages)

    # output as one file per conversation (or part of long conversation)
    num_written_messages = 0
    num_written_files = 0
    for other_user_id, messages in conversations_messages.items():
        # sort messages by timestamp
        messages.sort(key=lambda tup: tup[0])

        other_user_name = users[other_user_id].handle.replace('_', '\\_') if other_user_id in users \
            else URL_template_user_id.format(other_user_id)

        other_user_short_name: str = users[other_user_id].handle if other_user_id in users else other_user_id

        escaped_username = username.replace('_', '\\_')

        # if there are more than 1000 messages, the conversation was split up in the twitter archive.
        # following this standard, also split up longer conversations in the output files:

        if len(messages) > 1000:
            for chunk_index, chunk in enumerate(chunks(messages, 1000)):
                markdown = ''
                markdown += f'## Conversation between {escaped_username} and {other_user_name}, ' \
                            f'part {chunk_index+1}: ##\n'
                markdown += ''.join(md for _, md in chunk)
                conversation_output_filename = \
                    paths.file_template_dm_output.format(f'{other_user_short_name}_part{chunk_index+1:03}')

                # write part to a markdown file
                with open(conversation_output_filename, 'w', encoding='utf8') as f:
                    f.write(markdown)
                print(f'Wrote {len(chunk)} messages to {conversation_output_filename}')
                num_written_files += 1

        else:
            markdown = ''
            markdown += f'## Conversation between {escaped_username} and {other_user_name}: ##\n'
            markdown += ''.join(md for _, md in messages)
            conversation_output_filename = paths.file_template_dm_output.format(other_user_short_name)

            with open(conversation_output_filename, 'w', encoding='utf8') as f:
                f.write(markdown)
            print(f'Wrote {len(messages)} messages to {conversation_output_filename}')
            num_written_files += 1

        num_written_messages += len(messages)

    print(f"\nWrote {len(conversations_messages)} direct message conversations "
          f"({num_written_messages} total messages) to {num_written_files} markdown files\n")


def make_conversation_name_safe_for_filename(conversation_name: str) -> str:
    """
    Remove/replace characters that could be unsafe in filenames
    """
    forbidden_chars = \
        ['"', "'", '*', '/', '\\', ':', '<', '>', '?', '|', '!', '@', ';', ',', '=', '.', '\n', '\r', '\t']
    new_conversation_name = ''
    for char in conversation_name:
        if char in forbidden_chars:
            new_conversation_name = new_conversation_name + '_'
        elif char.isspace():
            # replace spaces with underscores
            new_conversation_name = new_conversation_name + '_'
        elif char == 0x7F or (0x1F >= ord(char) >= 0x00):
            # 0x00 - 0x1F and 0x7F are also forbidden, just discard them
            continue
        else:
            new_conversation_name = new_conversation_name + char

    return new_conversation_name


def find_group_dm_conversation_participant_ids(conversation: dict) -> set:
    """
    Find IDs of all participating Users in a group direct message conversation
    """
    group_user_ids = set()
    if 'dmConversation' in conversation and 'conversationId' in conversation['dmConversation']:
        dm_conversation = conversation['dmConversation']
        if 'messages' in dm_conversation:
            for message in dm_conversation['messages']:
                if 'messageCreate' in message:
                    group_user_ids.add(message['messageCreate']['senderId'])
                elif 'joinConversation' in message:
                    group_user_ids.add(message['joinConversation']['initiatingUserId'])
                    for participant_id in message['joinConversation']['participantsSnapshot']:
                        group_user_ids.add(participant_id)
                elif "participantsJoin" in message:
                    group_user_ids.add(message['participantsJoin']['initiatingUserId'])
                    for participant_id in message['participantsJoin']['userIds']:
                        group_user_ids.add(participant_id)
    return group_user_ids


def collect_user_ids_from_group_direct_messages(paths) -> list:
    """
     Collect all user ids that appear in the group direct messages archive data.
     (For use in bulk online lookup from Twitter.)
    """
    # read JSON file from archive
    group_dms_json = read_json_from_js_file(os.path.join(paths.dir_input_data, 'direct-messages-group.js'))
    # collect all user ids in a set
    group_dms_user_ids = set()
    for conversation in group_dms_json:
        participants = find_group_dm_conversation_participant_ids(conversation)
        for participant_id in participants:
            group_dms_user_ids.add(participant_id)
    return list(group_dms_user_ids)


def parse_group_direct_messages(username, users, user_id_url_template, paths):
    """Parse data_folder/direct-messages-group.js, write to one markdown file per conversation.
    """
    # read JSON file from archive
    group_dms_json = read_json_from_js_file(os.path.join(paths.dir_input_data, 'direct-messages-group.js'))

    # Parse the group DMs, store messages and metadata in a dict
    group_conversations_messages = defaultdict(list)
    group_conversations_metadata = defaultdict(dict)
    for conversation in group_dms_json:
        if 'dmConversation' in conversation and 'conversationId' in conversation['dmConversation']:
            dm_conversation = conversation['dmConversation']
            conversation_id = dm_conversation['conversationId']
            participants = find_group_dm_conversation_participant_ids(conversation)
            participant_names = []
            for participant_id in participants:
                if participant_id in users:
                    participant_names.append(users[participant_id].handle)
                else:
                    participant_names.append(user_id_url_template.format(participant_id))

            # save names in metadata
            group_conversations_metadata[conversation_id]['participants'] = participants
            group_conversations_metadata[conversation_id]['participant_names'] = participant_names
            group_conversations_metadata[conversation_id]['conversation_names'] = [(0, conversation_id)]
            group_conversations_metadata[conversation_id]['participant_message_count'] = defaultdict(int)
            messages = []
            if 'messages' in dm_conversation:
                for message in dm_conversation['messages']:
                    if 'messageCreate' in message:
                        message_create = message['messageCreate']
                        if all(tag in message_create for tag in ['senderId', 'text', 'createdAt']):
                            from_id = message_create['senderId']
                            # count how many messages this user has sent to the group
                            group_conversations_metadata[conversation_id]['participant_message_count'][from_id] += 1
                            body = message_create['text']
                            # replace t.co URLs with their original versions
                            if 'urls' in message_create:
                                for url in message_create['urls']:
                                    if 'url' in url and 'expanded' in url:
                                        expanded_url = url['expanded']
                                        body = body.replace(url['url'], expanded_url)
                            # replace image URLs with image links to local files
                            if 'mediaUrls' in message_create \
                                    and len(message_create['mediaUrls']) == 1 \
                                    and 'urls' in message_create:
                                original_expanded_url = message_create['urls'][0]['expanded']
                                message_id = message_create['id']
                                media_hash_and_type = message_create['mediaUrls'][0].split('/')[-1]
                                media_id = message_create['mediaUrls'][0].split('/')[-2]
                                archive_media_filename = f'{message_id}-{media_hash_and_type}'
                                new_url = os.path.join(paths.dir_output_media, archive_media_filename)
                                archive_media_path = \
                                    os.path.join(paths.dir_input_data, 'direct_messages_group_media',
                                                 archive_media_filename)
                                if os.path.isfile(archive_media_path):
                                    # found a matching image, use this one
                                    if not os.path.isfile(new_url):
                                        shutil.copy(archive_media_path, new_url)
                                    image_markdown = f'\n![]({new_url})\n'
                                    body = body.replace(original_expanded_url, image_markdown)

                                    # Save the online location of the best-quality version of this file,
                                    # for later upgrading if wanted
                                    best_quality_url = \
                                        f'https://ton.twitter.com/i//ton/data/dm/' \
                                        f'{message_id}/{media_id}/{media_hash_and_type}'
                                    # there is no ':orig' here, the url without any suffix has the original size

                                    # TODO: a cookie (and a 'Referer: https://twitter.com' header)
                                    #  is needed to retrieve it, so the url might be useless anyway...

                                    # WARNING: Do not uncomment the statement below until the cookie problem is solved!
                                    # media_sources.append(
                                    #     (
                                    #         os.path.join(output_media_folder_name, archive_media_filename),
                                    #         best_quality_url
                                    #     )
                                    # )

                                else:
                                    archive_media_paths = glob.glob(
                                        os.path.join(paths.dir_input_data, 'direct_messages_group_media',
                                                     message_id + '*'))
                                    if len(archive_media_paths) > 0:
                                        for archive_media_path in archive_media_paths:
                                            archive_media_filename = os.path.split(archive_media_path)[-1]
                                            media_url = os.path.join(paths.dir_output_media,
                                                                     archive_media_filename)
                                            if not os.path.isfile(media_url):
                                                shutil.copy(archive_media_path, media_url)
                                            video_markdown = f'\n<video controls><source src="{media_url}">' \
                                                             f'Your browser does not support the video tag.</video>\n'
                                            body = body.replace(original_expanded_url, video_markdown)

                                    # TODO: maybe  also save the online location of the best-quality version for videos?
                                    #  (see above)

                                    else:
                                        print(f'Warning: missing local file: {archive_media_path}. '
                                              f'Using original link instead: {original_expanded_url})')
                            created_at = message_create['createdAt']  # example: 2022-01-27T15:58:52.744Z
                            timestamp = int(round(
                                datetime.datetime.strptime(created_at, '%Y-%m-%dT%X.%fZ').timestamp()
                            ))
                            from_handle = users[from_id].handle.replace('_', '\\_') if from_id in users \
                                else user_id_url_template.format(from_id)
                            message_markdown = f'\n\n### {from_handle}: ({created_at}) ###\n```\n{body}\n```'
                            messages.append((timestamp, message_markdown))
                    elif "conversationNameUpdate" in message:
                        conversation_name_update = message['conversationNameUpdate']
                        if all(tag in conversation_name_update for tag in ['initiatingUserId', 'name', 'createdAt']):
                            from_id = conversation_name_update['initiatingUserId']
                            body = f"_changed group name to: {conversation_name_update['name']}_"
                            created_at = conversation_name_update['createdAt']  # example: 2022-01-27T15:58:52.744Z
                            timestamp = int(round(
                                datetime.datetime.strptime(created_at, '%Y-%m-%dT%X.%fZ').timestamp()
                            ))
                            from_handle = users[from_id].handle.replace('_', '\\_') if from_id in users \
                                else user_id_url_template.format(from_id)
                            message_markdown = f'\n\n### {from_handle}: ({created_at}) ###\n\n{body}\n'
                            messages.append((timestamp, message_markdown))
                            # save metadata about name change:
                            group_conversations_metadata[conversation_id]['conversation_names'].append(
                                (timestamp, conversation_name_update['name'])
                            )
                    elif "joinConversation" in message:
                        join_conversation = message['joinConversation']
                        if all(tag in join_conversation for tag in ['initiatingUserId', 'createdAt']):
                            from_id = join_conversation['initiatingUserId']
                            created_at = join_conversation['createdAt']  # example: 2022-01-27T15:58:52.744Z
                            timestamp = int(round(
                                datetime.datetime.strptime(created_at, '%Y-%m-%dT%X.%fZ').timestamp()
                            ))
                            from_handle = users[from_id].handle.replace('_', '\\_') if from_id in users \
                                else user_id_url_template.format(from_id)
                            escaped_username = username.replace('_', '\\_')
                            body = f'_{from_handle} added {escaped_username} to the group_'
                            message_markdown = f'\n\n### {from_handle}: ({created_at}) ###\n\n{body}\n'
                            messages.append((timestamp, message_markdown))
                    elif "participantsJoin" in message:
                        participants_join = message['participantsJoin']
                        if all(tag in participants_join for tag in ['initiatingUserId', 'userIds', 'createdAt']):
                            from_id = participants_join['initiatingUserId']
                            created_at = participants_join['createdAt']  # example: 2022-01-27T15:58:52.744Z
                            timestamp = int(round(
                                datetime.datetime.strptime(created_at, '%Y-%m-%dT%X.%fZ').timestamp()
                            ))
                            from_handle = users[from_id].handle.replace('_', '\\_') if from_id in users \
                                else user_id_url_template.format(from_id)
                            joined_ids = participants_join['userIds']
                            joined_handles = [users[joined_id].handle.replace('_', '\\_') if joined_id in users
                                              else user_id_url_template.format(joined_id) for joined_id in joined_ids]
                            name_list = ', '.join(joined_handles[:-1]) + \
                                        (f' and {joined_handles[-1]}' if len(joined_handles) > 1 else
                                         joined_handles[0])
                            body = f'_{from_handle} added {name_list} to the group_'
                            message_markdown = f'\n\n### {from_handle}: ({created_at}) ###\n\n{body}\n'
                            messages.append((timestamp, message_markdown))
                    elif "participantsLeave" in message:
                        participants_leave = message['participantsLeave']
                        if all(tag in participants_leave for tag in ['userIds', 'createdAt']):
                            created_at = participants_leave['createdAt']  # example: 2022-01-27T15:58:52.744Z
                            timestamp = int(round(
                                datetime.datetime.strptime(created_at, '%Y-%m-%dT%X.%fZ').timestamp()
                            ))
                            left_ids = participants_leave['userIds']
                            left_handles = [users[left_id].handle.replace('_', '\\_') if left_id in users
                                            else user_id_url_template.format(left_id) for left_id in left_ids]
                            name_list = ', '.join(left_handles[:-1]) + \
                                        (f' and {left_handles[-1]}' if len(left_handles) > 1 else
                                         left_handles[0])
                            body = f'_{name_list} left the group_'
                            message_markdown = f'\n\n### {name_list}: ({created_at}) ###\n\n{body}\n'
                            messages.append((timestamp, message_markdown))

            # collect messages per conversation in group_conversations_messages dict
            group_conversations_messages[conversation_id].extend(messages)

    # output as one file per conversation (or part of long conversation)
    num_written_messages = 0
    num_written_files = 0
    for conversation_id, messages in group_conversations_messages.items():
        # sort messages by timestamp
        messages.sort(key=lambda tup: tup[0])
        # create conversation name for use in filename:
        # first, try to find an official name in the parsed conversation data

        # Not-so-fun fact:
        # If the name was set before the archive's owner joined the group, the name is not included
        # in the archive data and can't be found anywhere (except by looking it up from twitter,
        # and that would probably need a cookie). So there are many groups that do actually have a name,
        # but it can't be used here because we don't know it.

        group_conversations_metadata[conversation_id]['conversation_names'].sort(key=lambda tup: tup[0], reverse=True)
        official_name = group_conversations_metadata[conversation_id]['conversation_names'][0][1]
        safe_group_name = make_conversation_name_safe_for_filename(official_name)
        if len(safe_group_name) < 2:
            # discard name if it's too short (because of collision risk)
            group_name = conversation_id
        else:
            group_name = safe_group_name

        if group_name == conversation_id:
            # try to make a nice list of participant handles for the conversation name
            handles = []
            for participant_id, message_count in \
                    group_conversations_metadata[conversation_id]['participant_message_count'].items():
                if participant_id in users:
                    participant_handle = users[participant_id].handle
                    if participant_handle != username:
                        handles.append((participant_handle, message_count))
            # sort so that the most active users are at the start of the list
            handles.sort(key=lambda tup: tup[1], reverse=True)
            if len(handles) == 1:
                group_name = \
                    f'{handles[0][0]}_and_{len(group_conversations_metadata[conversation_id]["participants"]) - 1}_more'
            elif len(handles) == 2 and len(group_conversations_metadata[conversation_id]["participants"]) == 3:
                group_name = f'{handles[0][0]}_and_{handles[1][0]}_and_{username}'
            elif len(handles) >= 2:
                group_name = \
                    f'{handles[0][0]}_and_{handles[1][0]}_and' \
                    f'_{len(group_conversations_metadata[conversation_id]["participants"]) - 2}_more'
            else:
                # just use the conversation id
                group_name = conversation_id

        # create a list of names of the form '@name1, @name2 and @name3'
        # to use as a headline in the output file
        escaped_participant_names = [
            participant_name.replace('_', '\\_')
            for participant_name in group_conversations_metadata[conversation_id]['participant_names']
        ]
        name_list = ', '.join(escaped_participant_names[:-1]) + \
                    (f' and {escaped_participant_names[-1]}'
                     if len(escaped_participant_names) > 1
                     else escaped_participant_names[0])

        if len(messages) > 1000:
            for chunk_index, chunk in enumerate(chunks(messages, 1000)):
                markdown = ''
                markdown += f'# {official_name}\n'
                markdown += f'## Group conversation between {name_list}, part {chunk_index + 1}: ##\n'
                markdown += ''.join(md for _, md in chunk)
                conversation_output_filename = \
                    paths.file_template_group_dm_output.format(f'{group_name}_part{chunk_index + 1:03}')

                # write part to a markdown file
                with open(conversation_output_filename, 'w', encoding='utf8') as f:
                    f.write(markdown)
                print(f'Wrote {len(chunk)} messages to {conversation_output_filename}')
                num_written_files += 1
        else:
            markdown = ''
            markdown += f'# {official_name}\n'
            markdown += f'## Group conversation between {name_list}: ##\n'
            markdown += ''.join(md for _, md in messages)
            conversation_output_filename = paths.file_template_group_dm_output.format(group_name)

            with open(conversation_output_filename, 'w', encoding='utf8') as f:
                f.write(markdown)
            print(f'Wrote {len(messages)} messages to {conversation_output_filename}')
            num_written_files += 1

        num_written_messages += len(messages)

    print(f"\nWrote {len(group_conversations_messages)} direct message group conversations "
          f"({num_written_messages} total messages) to {num_written_files} markdown files")


class PathConfig:
    """Helper class containing constants for various directories and files."""

    def __init__(self, dir_archive, dir_output):
        self.dir_input_data = os.path.join(dir_archive, 'data')
        self.file_account_js = os.path.join(self.dir_input_data, 'account.js')

        # check if user is in correct folder
        if not os.path.isfile(self.file_account_js):
            print(
                f'Error: Failed to load {self.file_account_js}. Start this script in the root folder of your Twitter archive.')
            exit()

        self.dir_input_media = find_dir_input_media(self.dir_input_data)
        self.dir_output_media = os.path.join(dir_output, 'media')
        self.file_output_following = os.path.join(dir_output, 'following.txt')
        self.file_output_followers = os.path.join(dir_output, 'followers.txt')
        self.file_template_dm_output = os.path.join(dir_output, 'DMs-Archive-{}.md')
        self.file_template_group_dm_output = os.path.join(dir_output, 'DMs-Group-Archive-{}.md')
        self.file_download_log = os.path.join(self.dir_output_media, 'download_log.txt')
        self.file_tweet_icon = os.path.join(self.dir_output_media, 'tweet.ico')
        self.files_input_tweets = find_files_input_tweets(self.dir_input_data)


def main():
    paths = PathConfig(dir_archive='.', dir_output='.')

    # Extract the archive owner's username from data/account.js
    username = extract_username(paths)

    # URL config
    URL_template_user_id = 'https://twitter.com/i/user/{}'

    html_template = """\
<!doctype html>
<html lang="en">
<head>
    <meta charset="utf-8">
    <meta name="viewport" content="width=device-width, initial-scale=1">
    <link rel="stylesheet"
          href="https://unpkg.com/@picocss/pico@latest/css/pico.min.css">
    <title>Your Twitter archive!</title>
</head>
<body>
    <h1>Your twitter archive</h1>
    <main class="container">
    {}
    </main>
</body>
</html>"""

    users = {}

    # Make a folder to copy the images and videos into.
    os.makedirs(paths.dir_output_media, exist_ok=True)
    if not os.path.isfile(paths.file_tweet_icon):
        shutil.copy('assets/images/favicon.ico', paths.file_tweet_icon)

    media_sources = parse_tweets(username, users, html_template, paths)
    parse_followings(users, URL_template_user_id, paths)
    parse_followers(users, URL_template_user_id, paths)
    parse_direct_messages(username, users, URL_template_user_id, paths)

    # find user ids to look up from group dms
    group_dms_user_ids = collect_user_ids_from_group_direct_messages(paths)
    # TODO: separate the collecting of user ids out of the other parse* functions in the same way
    #  and pool the lookups together before all of the other parsing & output generation
    # look them up
    lookup_users(group_dms_user_ids, users)

    # parse the content of group dms and write to output files
    parse_group_direct_messages(username, users, URL_template_user_id, paths)

    # Download larger images, if the user agrees
    print(f"\nThe archive doesn't contain the original-size images. We can attempt to download them from twimg.com.")
    print(f'Please be aware that this script may download a lot of data, which will cost you money if you are')
    print(f'paying for bandwidth. Please be aware that the servers might block these requests if they are too')
    print(f'frequent. This script may not work if your account is protected. You may want to set it to public')
    print(f'before starting the download.')
    user_input = input('\nOK to start downloading? [y/n]')
    if user_input.lower() in ('y', 'yes'):
        download_larger_media(media_sources, paths)
        print('In case you set your account to public before initiating the download, do not forget to protect it again.')


if __name__ == "__main__":
    main()<|MERGE_RESOLUTION|>--- conflicted
+++ resolved
@@ -182,10 +182,6 @@
     account = read_json_from_js_file(paths.file_account_js)
     return account[0]['account']['username']
 
-<<<<<<< HEAD
-def collect_tweet_id(tweet):
-=======
-
 def escape_markdown(input_text: str) -> str:
     """
     Escape markdown control characters from input text so that the text will not break in rendered markdown.
@@ -205,9 +201,7 @@
     return output_text
 
 
-def convert_tweet(tweet, username, media_sources, users, paths):
-    """Converts a JSON-format tweet. Returns tuple of timestamp, markdown and HTML."""
->>>>>>> b9990d9f
+def collect_tweet_id(tweet):
     if 'tweet' in tweet.keys():
         tweet = tweet['tweet']
     return tweet['id_str']
@@ -381,11 +375,7 @@
     # of the accounts being replied to the tweet being replied to
     header_markdown = ''
     header_html = ''
-<<<<<<< HEAD
-    if has_path(tweet, ['in_reply_to_status_id']):
-=======
     if 'in_reply_to_status_id' in tweet:
->>>>>>> b9990d9f
         # match and remove all occurrences of '@username ' at the start of the body
         replying_to = re.match(r'^(@[0-9A-Za-z_]* )*', body_markdown)[0]
         if replying_to:
