--- conflicted
+++ resolved
@@ -46,7 +46,6 @@
         self.handle = handle
 
 
-<<<<<<< HEAD
 class PathConfig:
     """
     Helper class containing constants for various directories and files.
@@ -65,7 +64,8 @@
         # check if user is in correct folder
         if not os.path.isfile(self.file_account_js):
             print(
-                f'Error: Failed to load {self.file_account_js}. Start this script in the root folder of your Twitter archive.')
+                f'Error: Failed to load {self.file_account_js}. '
+                f'Start this script in the root folder of your Twitter archive.')
             exit()
 
         self.dir_input_media                = find_dir_input_media(self.dir_input_data)
@@ -83,21 +83,23 @@
         # structured like an actual tweet output file, can be used to compute relative urls to a media file
         self.example_file_output_tweets = self.create_path_for_file_output_tweets(year=2020, month=12)
 
-    def create_path_for_file_output_tweets(self, year, month, format="html", kind="tweets")->str:
+    def create_path_for_file_output_tweets(self, year, month, format="html", kind="tweets") -> str:
         """Builds the path for a tweet-archive file based on some properties."""
+        # Previously the filename was f'{dt.year}-{dt.month:02}-01-Tweet-Archive-{dt.year}-{dt.month:02}'
         return os.path.join(self.dir_output, f"{kind}-{format}", f"{year:04}", f"{year:04}-{month:02}-01-{kind}.{format}")
 
-    def create_path_for_file_output_dms(self, name, index=None, format="html", kind="DMs")->str:
+    def create_path_for_file_output_dms(self, name, index=None, format="html", kind="DMs") -> str:
         """Builds the path for a dm-archive file based on some properties."""
         index_suffix = ""
         if (index):
-            index_suffix = f"-part{index:02}"
+            index_suffix = f"-part{index:03}"
         return os.path.join(self.dir_output, kind, f"{kind}-{name}{index_suffix}.{format}")
 
     def create_path_for_file_output_single(self, format: str, kind: str)->str:
         """Builds the path for a single output file which, i.e. one that is not part of a larger group or sequence."""
         return os.path.join(self.dir_output, f"{kind}.{format}")
-=======
+
+
 def get_consent(prompt: str, default_to_yes: bool = False):
     """Asks the user for consent, using the given prompt. Accepts various versions of yes/no, or 
     an empty answer to accept the default. The default is 'no' unless default_to_yes is passed as 
@@ -121,7 +123,6 @@
         print (f"Sorry, did not understand. Please answer with y, n, yes, no, or press enter to accept "
             f"the default (which is '{default_answer}' in this case, as indicated by the uppercase "
             f"'{default_answer.upper()[0]}'.)")
->>>>>>> 3f8fe52c
 
 
 def import_module(module):
@@ -391,16 +392,11 @@
     body_html = '<p><blockquote>' + '<br>\n'.join(body_html.splitlines()) + '</blockquote>'
     # append the original Twitter URL as a link
     original_tweet_url = f'https://twitter.com/{username}/status/{tweet_id_str}'
-<<<<<<< HEAD
     icon_url = rel_url(paths.file_tweet_icon, paths.example_file_output_tweets) 
-    body_markdown = header_markdown + body_markdown + f'\n\n<img src="{icon_url}" width="12" /> [{timestamp_str}]({original_tweet_url})'
-    body_html = header_html + body_html + f'<a href="{original_tweet_url}"><img src="{icon_url}" width="12" />&nbsp;{timestamp_str}</a></p>'
-=======
-    body_markdown = header_markdown + body_markdown + f'\n\n<img src="{paths.file_tweet_icon}" width="12" /> ' \
+    body_markdown = header_markdown + body_markdown + f'\n\n<img src="{icon_url}" width="12" /> ' \
                                                       f'[{timestamp_str}]({original_tweet_url})'
-    body_html = header_html + body_html + f'<a href="{original_tweet_url}"><img src="{paths.file_tweet_icon}" ' \
+    body_html = header_html + body_html + f'<a href="{original_tweet_url}"><img src="{icon_url}" ' \
                                           f'width="12" />&nbsp;{timestamp_str}</a></p>'
->>>>>>> 3f8fe52c
     # extract user_id:handle connections
     if 'in_reply_to_user_id' in tweet and 'in_reply_to_screen_name' in tweet:
         id = tweet['in_reply_to_user_id']
@@ -606,24 +602,13 @@
     for timestamp, md, html in tweets:
         # Use a (markdown) filename that can be imported into Jekyll: YYYY-MM-DD-your-title-here.md
         dt = datetime.datetime.fromtimestamp(timestamp)
-<<<<<<< HEAD
         grouped_tweets[(dt.year, dt.month)].append((md, html))
-=======
-        filename = f'{dt.year}-{dt.month:02}-01-Tweet-Archive-{dt.year}-{dt.month:02}'
-        # change the line above to group by day or year or timestamp
-        grouped_tweets[filename].append((md, html))
->>>>>>> 3f8fe52c
 
     for (year, month), content in grouped_tweets.items():
         # Write into *.md files
-<<<<<<< HEAD
-        md_string =  '\n\n----\n\n'.join(md for md, _ in content)
+        md_string = '\n\n----\n\n'.join(md for md, _ in content)
         md_path = paths.create_path_for_file_output_tweets(year, month, format="md")
         with open_and_mkdirs(md_path) as f:
-=======
-        md_string = '\n\n----\n\n'.join(md for md, _ in content)
-        with open(f'{filename}.md', 'w', encoding='utf-8') as f:
->>>>>>> 3f8fe52c
             f.write(md_string)
 
         # Write into *.html files
@@ -638,9 +623,6 @@
     return media_sources
 
 
-<<<<<<< HEAD
-def parse_followings(users, URL_template_user_id, paths: PathConfig):
-=======
 def collect_user_ids_from_followings(paths) -> list:
     """
      Collect all user ids that appear in the followings archive data.
@@ -656,8 +638,7 @@
     return following_ids
 
 
-def parse_followings(users, user_id_url_template, paths):
->>>>>>> 3f8fe52c
+def parse_followings(users, user_id_url_template, paths: PathConfig):
     """Parse paths.dir_input_data/following.js, write to paths.file_output_following.
     """
     following = []
@@ -676,9 +657,6 @@
     print(f"Wrote {len(following)} accounts to {following_output_path}")
 
 
-<<<<<<< HEAD
-def parse_followers(users, URL_template_user_id, paths: PathConfig):
-=======
 def collect_user_ids_from_followers(paths) -> list:
     """
      Collect all user ids that appear in the followers archive data.
@@ -694,8 +672,7 @@
     return follower_ids
 
 
-def parse_followers(users, user_id_url_template, paths):
->>>>>>> 3f8fe52c
+def parse_followers(users, user_id_url_template, paths: PathConfig):
     """Parse paths.dir_input_data/followers.js, write to paths.file_output_followers.
     """
     followers = []
@@ -720,16 +697,10 @@
         yield lst[i:i + n]
 
 
-<<<<<<< HEAD
-def parse_direct_messages(username, users, URL_template_user_id, paths: PathConfig):
-    """Parse paths.dir_input_data/direct-messages.js, write to one markdown file per conversation.
-       Query Twitter API for the missing user handles, if the user agrees.
-=======
 def collect_user_ids_from_direct_messages(paths) -> list:
     """
      Collect all user ids that appear in the direct messages archive data.
      (For use in bulk online lookup from Twitter.)
->>>>>>> 3f8fe52c
     """
     # read JSON file from archive
     dms_json = read_json_from_js_file(os.path.join(paths.dir_input_data, 'direct-messages.js'))
@@ -745,7 +716,7 @@
     return list(dms_user_ids)
 
 
-def parse_direct_messages(username, users, user_id_url_template, paths):
+def parse_direct_messages(username, users, user_id_url_template, paths: PathConfig):
     """Parse paths.dir_input_data/direct-messages.js, write to one markdown file per conversation.
     """
     # read JSON file
@@ -877,18 +848,10 @@
         if len(messages) > 1000:
             for chunk_index, chunk in enumerate(chunks(messages, 1000)):
                 markdown = ''
-<<<<<<< HEAD
-                markdown += f'## Conversation between {escaped_username} and {other_user_name}, ' \
-                            f'part {chunk_index+1}: ##\n'
-                markdown += ''.join(md for _, md in chunk)
-                conversation_output_path = paths.create_path_for_file_output_dms(name=other_user_short_name, index=(chunk_index + 1), format="md")
-=======
                 markdown += f'### Conversation between {escaped_username} and {other_user_name}, ' \
                             f'part {chunk_index+1}: ###\n\n----\n\n'
                 markdown += '\n\n----\n\n'.join(md for _, md in chunk)
-                conversation_output_filename = \
-                    paths.file_template_dm_output.format(f'{other_user_short_name}_part{chunk_index+1:03}')
->>>>>>> 3f8fe52c
+                conversation_output_path = paths.create_path_for_file_output_dms(name=other_user_short_name, index=(chunk_index + 1), format="md")
 
                 # write part to a markdown file
                 with open_and_mkdirs(conversation_output_path) as f:
@@ -898,15 +861,9 @@
 
         else:
             markdown = ''
-<<<<<<< HEAD
-            markdown += f'## Conversation between {escaped_username} and {other_user_name}: ##\n'
-            markdown += ''.join(md for _, md in messages)
-            conversation_output_path = paths.create_path_for_file_output_dms(name=other_user_short_name, format="md")
-=======
             markdown += f'### Conversation between {escaped_username} and {other_user_name}: ###\n\n----\n\n'
             markdown += '\n\n----\n\n'.join(md for _, md in messages)
-            conversation_output_filename = paths.file_template_dm_output.format(other_user_short_name)
->>>>>>> 3f8fe52c
+            conversation_output_path = paths.create_path_for_file_output_dms(name=other_user_short_name, format="md")
 
             with open_and_mkdirs(conversation_output_path) as f:
                 f.write(markdown)
@@ -1263,17 +1220,9 @@
     `paths.dir_output_media` and `paths.dir_output_cache`. Then deletes old output files 
     (md, html, txt) from the archive root, if the user consents."""
 
-<<<<<<< HEAD
-    # Create new media folder, so we can potentially use it to move files there
+    # Create new folders, so we can potentially use them to move files there
     os.makedirs(paths.dir_output_media, exist_ok=True)
-=======
-        # check if user is in correct folder
-        if not os.path.isfile(self.file_account_js):
-            print(
-                f'Error: Failed to load {self.file_account_js}. '
-                f'Start this script in the root folder of your Twitter archive.')
-            exit()
->>>>>>> 3f8fe52c
+    os.makedirs(paths.dir_output_cache, exist_ok=True)
 
     # Move files that we can re-use:
     if os.path.exists(os.path.join(paths.dir_archive, "media")):
@@ -1293,6 +1242,7 @@
 
     # Delete files that would be overwritten anyway (if user consents):
     output_globs = [
+        "TweetArchive.html",
         "*Tweet-Archive*.html",
         "*Tweet-Archive*.md",
         "DMs-Archive-*.html",
