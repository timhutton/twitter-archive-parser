#!/usr/bin/env python3
"""
    twitter-archive-parser - Python code to parse a Twitter archive and output in various ways
    Copyright (C) 2022 Tim Hutton - https://github.com/timhutton/twitter-archive-parser

    This program is free software: you can redistribute it and/or modify
    it under the terms of the GNU General Public License as published by
    the Free Software Foundation, either version 3 of the License, or
    (at your option) any later version.

    This program is distributed in the hope that it will be useful,
    but WITHOUT ANY WARRANTY; without even the implied warranty of
    MERCHANTABILITY or FITNESS FOR A PARTICULAR PURPOSE.  See the
    GNU General Public License for more details.

    You should have received a copy of the GNU General Public License
    along with this program.  If not, see <https://www.gnu.org/licenses/>.
"""

from collections import defaultdict
from urllib.parse import urlparse
import datetime
import glob
import importlib
import json
import logging
import os
import re
import shutil
import subprocess
import sys
import time
import traceback
from typing import List
# hot-loaded if needed, see import_module():
#  imagesize
#  requests


# Print a compile-time error in Python < 3.6. This line does nothing in Python 3.6+ but is reported to the user
# as an error (because it is the first line that fails to compile) in older versions.
f' Error: This script requires Python 3.6 or later. Use `python --version` to check your version.'


class UserData:
    def __init__(self, id, handle = None):
        self.id = id
        self.handle = handle


def import_module(module):
    """Imports a module specified by a string. Example: requests = import_module('requests')"""
    try:
        return importlib.import_module(module)
    except ImportError:
        print(f'\nError: This script uses the "{module}" module which is not installed.\n')
        user_input = input('OK to install using pip? [y/n]')
        if not user_input.lower() in ('y', 'yes'):
            exit()
        subprocess.run([sys.executable, '-m', 'pip', 'install', module], check=True)
        return importlib.import_module(module)


def get_twitter_api_guest_token(session, bearer_token):
    """Returns a Twitter API guest token for the current session."""
    guest_token_response = session.post("https://api.twitter.com/1.1/guest/activate.json",
                                        headers={'authorization': f'Bearer {bearer_token}'},
                                        timeout=2,
                                        )
    guest_token = json.loads(guest_token_response.content)['guest_token']
    if not guest_token:
        raise Exception(f"Failed to retrieve guest token")
    return guest_token


# TODO if downloading fails within the for loop, we should be able to return the already 
# fetched users, but also make it clear that it is incomplete. Maybe do it like in get_tweets.
def get_twitter_users(session, bearer_token, guest_token, user_ids):
    """Asks Twitter for all metadata associated with user_ids."""
    users = {}
    while user_ids:
        max_batch = 100
        user_id_batch = user_ids[:max_batch]
        user_ids = user_ids[max_batch:]
        user_id_list = ",".join(user_id_batch)
        query_url = f"https://api.twitter.com/1.1/users/lookup.json?user_id={user_id_list}"
        response = session.get(query_url,
                               headers={'authorization': f'Bearer {bearer_token}', 'x-guest-token': guest_token},
                               timeout=2,
                               )
        if not response.status_code == 200:
            raise Exception(f'Failed to get user handle: {response}')
        response_json = json.loads(response.content)
        for user in response_json:
            users[user["id_str"]] = user
    return users

def get_tweets(session, bearer_token, guest_token, tweet_ids, include_user=True, include_alt_text=True):
    """Get the json metadata for multiple tweets.
    If include_user is False, you will only get a numerical id for the user.
    Returns `tweets, remaining_tweet_ids` where `tweets`. If all goes well, `tweets` will contain all
    tweets, and `remaining_tweet_ids` is empty. If something goes wrong, downloading is stopped
    and only the tweets we got until then are returned. 
    TODO In some cases, up to 100 tweets may be both in `tweets` and `remaining_tweet_ids`."""
    tweets = {}
    remaining_tweet_ids = tweet_ids.copy()
    try:
        while remaining_tweet_ids:
            max_batch = 100
            tweet_id_batch = remaining_tweet_ids[:max_batch]
            tweet_id_list = ",".join(map(str,tweet_id_batch))
            print(f"Download {len(tweet_id_batch)} tweets of {len(remaining_tweet_ids)} remaining...")
            query_url = f"https://api.twitter.com/1.1/statuses/lookup.json?id={tweet_id_list}&tweet_mode=extended"
            if not include_user:
                query_url += "&trim_user=1"
            if include_alt_text:
                query_url += "&include_ext_alt_text=1"
            response = session.get(query_url,
                                headers={'authorization': f'Bearer {bearer_token}', 'x-guest-token': guest_token}, timeout=5)
            if response.status_code == 429:
                # Rate limit exceeded - get a new token
                guest_token = get_twitter_api_guest_token(session, bearer_token)
                continue
            if not response.status_code == 200:
                raise Exception(f'Failed to get tweets: {response}')
            response_json = json.loads(response.content)
            for tweet in response_json:
                if "id_str" in tweet:
                    tweets[tweet["id_str"]] = tweet
                else:
                    print (f"Tweet could not be returned because it has no id: {tweet}")
            remaining_tweet_ids = remaining_tweet_ids[max_batch:]
    except Exception as err:
        traceback.print_exc()
        print(f"Exception during batch download of tweets: {err}");
        print(f"Try to work with the tweets we got so far.");
    return tweets, remaining_tweet_ids

def lookup_users(user_ids, users):
    """Fill the users dictionary with data from Twitter"""
    # Filter out any users already known
    filtered_user_ids = [id for id in user_ids if id not in users]
    if not filtered_user_ids:
        # Don't bother opening a session if there's nothing to get
        return
    # Account metadata observed at ~2.1KB on average.
    estimated_size = int(2.1 * len(filtered_user_ids))
    print(f'\n{len(filtered_user_ids)} users are unknown.')
    user_input = input(f'Download user data from Twitter (approx {estimated_size:,} KB)? [y/N]')
    if user_input.lower() not in ('y', 'yes'):
        return
    requests = import_module('requests')
    try:
        with requests.Session() as session:
            bearer_token = 'AAAAAAAAAAAAAAAAAAAAANRILgAAAAAAnNwIzUejRCOuH5E6I8xnZz4puTs%3D1Zv7ttfk8LF81IUq16cHjhLTvJu4FA33AGWWjCpTnA'
            guest_token = get_twitter_api_guest_token(session, bearer_token)
            retrieved_users = get_twitter_users(session, bearer_token, guest_token, filtered_user_ids)
            for user_id, user in retrieved_users.items():
                users[user_id] = UserData(user_id, user["screen_name"])
        print()  # empty line for better readability of output
    except Exception as err:
        print(f'Failed to download user data: {err}')


def read_json_from_js_file(filename):
    """Reads the contents of a Twitter-produced .js file into a dictionary."""
    print(f'Parsing {filename}...')
    with open(filename, 'r', encoding='utf8') as f:
        data = f.readlines()
        # if the JSON has no real content, it can happen that the file is only one line long.
        # in this case, return an empty dict to avoid errors while trying to read non-existing lines.
        if len(data) <= 1:
            return {}
        # convert js file to JSON: replace first line with just '[', squash lines into a single string
        prefix = '['
        if '{' in data[0]:
            prefix += ' {'
        data =  prefix + ''.join(data[1:])
        # parse the resulting JSON and return as a dict
        return json.loads(data)


def extract_username(paths):
    """Returns the user's Twitter username from account.js."""
    account = read_json_from_js_file(paths.file_account_js)
    return account[0]['account']['username']

def escape_markdown(input_text: str) -> str:
    """
    Escape markdown control characters from input text so that the text will not break in rendered markdown.
    (Only use on unformatted text parts that do not yet have any markdown control characters added on purpose!)
    """
    characters_to_escape: str = r"\_*[]()~`>#+-=|{}.!"
    output_text: str = ''
    for char in input_text:
        if char in characters_to_escape:
            # add backslash before control char
            output_text = output_text + "\\" + char
        elif char == '\n':
            # add double space before line break
            output_text = output_text + "  " + char
        else:
            output_text = output_text + char
    return output_text


def collect_tweet_id(tweet):
    if 'tweet' in tweet.keys():
        tweet = tweet['tweet']
    return tweet['id_str']

# returns an int if you give it either an int or a str that can be parsed as 
# an int. Otherwise, returns None.
def parse_as_number(str_or_number):
    if isinstance(str_or_number, str):
        if str_or_number.isnumeric():
            return int(str_or_number)
        else:
            return None
    elif isinstance(str_or_number, int):
        return str_or_number
    else:
        return None

def equal_ignore_types(a, b):
    """Recognizes two things as equal even if one is a str and the other is a number (but with identical content), or if both are lists or both are dicts, and all of their nested values are equal_ignore_types"""
    if a == b:
        return True
    if parse_as_number(a) is not None and parse_as_number(b) is not None: 
        return parse_as_number(a) == parse_as_number(b)
    if isinstance(a, dict) and isinstance (b, dict):
        if len(a) != len(b):
            return False
        for key in a.keys():
            if not equal_ignore_types(a[key], b[key]):
                return False
        return True
    if isinstance(a, list) and isinstance(b, list):
        if len(a) != len(b):
            return False
        for i in range(len(a)):
            if not equal_ignore_types(a[i], b[i]):
                return False
        return True
    return False

def merge_lists(a: list, b: list, ignore_types:bool=False):
    """Adds all items from b to a which are not already in a. If you pass ignore_types=True, it uses equal_ignore_types internally, and also recognizes two list items as equal if they both are dicts with equal id_str values in it, which results in merging the dicts instead of adding both separately to the result. Modifies a and returns a."""
    for item_b in b:
        found_in_a = False
        if ignore_types:
            for item_a in a:
                if equal_ignore_types(item_a, item_b):
                    found_in_a = True
                    break
                if isinstance(item_a, dict) and isinstance(item_b, dict) and has_path(item_a, ['id_str']) and has_path(item_b, ['id_str']) and item_a['id_str'] == item_b['id_str']:
                    merge_dicts(item_a, item_b)
        else:
            found_in_a = item_b in a

        if not found_in_a:
            a.append(item_b)
    return a


# Taken from https://stackoverflow.com/a/7205107/39946, then adapted to
# some commonly observed twitter specifics.
def merge_dicts(a, b, path=None):
    "merges b into a"
    if path is None: path = []
    for key in b:
        if key in a:
            if isinstance(a[key], dict) and isinstance(b[key], dict):
<<<<<<< HEAD
                merge(a[key], b[key], path + [str(key)])
            elif isinstance(a[key], list) and isinstance(b[key], list):
                for item_b in b[key]:
                    if item_b not in a[key]:
                        a[key].append(item_b)
=======
                merge_dicts(a[key], b[key], path + [str(key)])
            elif isinstance(a[key], list) and isinstance(b[key], list):
                merge_lists(a[key], b[key], ignore_types=True)
>>>>>>> 9d75a992
            elif a[key] == b[key]:
                pass # same leaf value
            elif key == 'retweet_count' or key == 'favorite_count':
                a[key] = max(parse_as_number(a[key]), parse_as_number(b[key]))
            elif key in ['possibly_sensitive']:
                # ignore conflicts in unimportant fields that tend to differ
                pass
            elif parse_as_number(a[key]) == parse_as_number(b[key]):
                # Twitter sometimes puts numbers into strings, so that the same number might be 3 or '3'
                a[key] = parse_as_number(a[key])
            elif a[key] is None and b[key] is not None:
                # just as if `not key in a`
                a[key] = b[key]
            elif a[key] is not None and b[key] is None:
                # Nothing to update
                pass
            else:
                raise Exception(f"Conflict at {'.'.join(path + [str(key)])}, value '{a[key]}' vs. '{b[key]}'")
        else:
            a[key] = b[key]
    return a

def unwrap_tweet(tweet):
    if 'tweet' in tweet.keys():
        return tweet['tweet']
    else:
        return tweet

def add_known_tweet(known_tweets, new_tweet):
    tweet_id = new_tweet['id_str']
    if tweet_id in known_tweets:
        if known_tweets[tweet_id] == new_tweet:
            pass
            #print(f"Tweet {tweet_id} was already known with identical contents")
        else:
            try:
                merge_dicts(known_tweets[tweet_id], new_tweet)
            except Exception as err:
                print(traceback.format_exc())
                print(f"Tweet {tweet_id} could not be merged: {err}")
                
    else:
        #print(f"Tweet {tweet_id} is new")
        known_tweets[tweet_id] = new_tweet

def collect_tweet_references(tweet, known_tweets, counts):
    tweet = unwrap_tweet(tweet)
    tweet_ids = set()

    # Collect quoted tweets
    if has_path(tweet, ['entities', 'urls']):
        for url in tweet['entities']['urls']:
            if 'url' in url and 'expanded_url' in url:
                expanded_url = url['expanded_url']
                matches = re.match(r'^https://twitter.com/([0-9A-Za-z_]*)/status/(\d+)$', expanded_url)
                if (matches):
                    #user_handle = matches[1]
                    quoted_id = matches[2]
                    if (quoted_id in known_tweets):
                        counts['known_quote'] += 1
                    else:
                        tweet_ids.add(quoted_id)
                        print(f"Need to download tweet {tweet['id_str']} because of being quoted")
                        counts['quote'] += 1

    # Collect previous tweets in conversation
    # Only do this for tweets from our original archive
    if 'from_archive' in tweet and has_path(tweet, ['in_reply_to_status_id_str']):
        prev_tweet_id = parse_as_number(tweet['in_reply_to_status_id_str'])
        if (prev_tweet_id in known_tweets):
            counts['known_reply'] += 1
        else:
            tweet_ids.add(prev_tweet_id)
            print(f"Need to download tweet {prev_tweet_id} because of reply to it")
            counts['reply'] += 1

    # Collect retweets
    # Don't do this if we already re-downloaded this tweet
    if not 'from_api' in tweet and 'full_text' in tweet and tweet['full_text'].startswith('RT @'):
        tweet_ids.add(tweet['id_str'])
        print(f"Need to download tweet {tweet['id_str']} because of retweet")
        counts['retweet'] += 1

    # Collect tweets with media, which might lack alt text
    # TODO we might filter for media which has "type" : "photo" because there is no alt text for videos
    # Don't do this if we already re-downloaded this tweet with alt texts enabled
    if not 'download_with_alt_text' in tweet and has_path(tweet, ['entities', 'media']):
        tweet_ids.add(tweet['id_str'])
        print(f"Need to download tweet {tweet['id_str']} because of contained media")
        counts['media'] += 1

    if None in tweet_ids:
        raise Exception(f"Tweet has id None: {tweet}")

    return tweet_ids

def has_path(dict, index_path: List[str]):
    """Walks a path through nested dicts or lists, and returns True if all the keys are present, and all of the values are not None."""
    for index in index_path:
        if not index in dict:
            return False
        dict = dict[index]
        if dict is None:
            return False
    return True

<<<<<<< HEAD
def convert_tweet(tweet, username, media_sources, users, referenced_tweets, paths):
=======
def convert_tweet(tweet, username, archive_media_folder, output_media_folder_name,
                  tweet_icon_path, media_sources: dict, users, referenced_tweets):
>>>>>>> 9d75a992
    """Converts a JSON-format tweet. Returns tuple of timestamp, markdown and HTML."""
    # TODO actually use `referenced_tweets`
    tweet = unwrap_tweet(tweet)
    timestamp_str = tweet['created_at']
    timestamp = int(round(datetime.datetime.strptime(timestamp_str, '%a %b %d %X %z %Y').timestamp()))
    # Example: Tue Mar 19 14:05:17 +0000 2019
    body_markdown = tweet['full_text']
    body_html = tweet['full_text']
    tweet_id_str = tweet['id_str']
    # for old tweets before embedded t.co redirects were added, ensure the links are
    # added to the urls entities list so that we can build correct links later on.
    if 'entities' in tweet and 'media' not in tweet['entities'] and len(tweet['entities'].get("urls", [])) == 0:
        for word in tweet['full_text'].split():
            try:
                url = urlparse(word)
            except ValueError:
                pass  # don't crash when trying to parse something that looks like a URL but actually isn't
            else:
                if url.scheme != '' and url.netloc != '' and not word.endswith('\u2026'):
                    # Shorten links similar to twitter
                    netloc_short = url.netloc[4:] if url.netloc.startswith("www.") else url.netloc
                    path_short = url.path if len(url.path + '?' + url.query) < 15 \
                        else (url.path + '?' + url.query)[:15] + '\u2026'
                    tweet['entities']['urls'].append({
                        'url': word,
                        'expanded_url': word,
                        'display_url': netloc_short + path_short,
                        'indices': [tweet['full_text'].index(word), tweet['full_text'].index(word) + len(word)],
                    })
    # replace t.co URLs with their original versions
    if has_path(tweet, ['entities', 'urls']):
        for url in tweet['entities']['urls']:
            if 'url' in url and 'expanded_url' in url:
                expanded_url = url['expanded_url']
                body_markdown = body_markdown.replace(url['url'], expanded_url)
                expanded_url_html = f'<a href="{expanded_url}">{expanded_url}</a>'
                body_html = body_html.replace(url['url'], expanded_url_html)
    # if the tweet is a reply, construct a header that links the names
    # of the accounts being replied to the tweet being replied to
    header_markdown = ''
    header_html = ''
    if 'in_reply_to_status_id' in tweet:
        # match and remove all occurrences of '@username ' at the start of the body
        replying_to = re.match(r'^(@[0-9A-Za-z_]* )*', body_markdown)[0]
        if replying_to:
            body_markdown = body_markdown[len(replying_to):]
            body_html = body_html[len(replying_to):]
        else:
            # no '@username ' in the body: we're replying to self
            replying_to = f'@{username}'
        names = replying_to.split()
        # some old tweets lack 'in_reply_to_screen_name': use it if present, otherwise fall back to names[0]
        in_reply_to_screen_name = tweet['in_reply_to_screen_name'] if 'in_reply_to_screen_name' in tweet else names[0]
        # create a list of names of the form '@name1, @name2 and @name3' - or just '@name1' if there is only one name
        name_list = ', '.join(names[:-1]) + (f' and {names[-1]}' if len(names) > 1 else names[0])
        in_reply_to_status_id = tweet['in_reply_to_status_id']
        replying_to_url = f'https://twitter.com/{in_reply_to_screen_name}/status/{in_reply_to_status_id}'
        header_markdown += f'Replying to [{escape_markdown(name_list)}]({replying_to_url})\n\n'
        header_html += f'Replying to <a href="{replying_to_url}">{name_list}</a><br>'
    # escape tweet body for markdown rendering:
    body_markdown = escape_markdown(body_markdown)
    # replace image URLs with image links to local files
    if has_path(tweet, ['entities', 'media']) and has_path(tweet, ['extended_entities', 'media']) \
        and len(tweet['entities']['media']) > 0 and 'url' in tweet['entities']['media'][0]:
            
        original_url = tweet['entities']['media'][0]['url']
        markdown = ''
        html = ''
        for media in tweet['extended_entities']['media']:
            if 'url' in media and 'media_url' in media:
                original_expanded_url = media['media_url']
                original_filename = os.path.split(original_expanded_url)[1]
                archive_media_filename = tweet_id_str + '-' + original_filename
                archive_media_path = os.path.join(paths.dir_input_media, archive_media_filename)
                file_output_media = os.path.join(paths.dir_output_media, archive_media_filename)
                media_url = f'{os.path.split(paths.dir_output_media)[1]}/{archive_media_filename}'
                markdown += '' if not markdown and body_markdown == escape_markdown(original_url) else '\n\n'
                html += '' if not html and body_html == original_url else '<br>'
                # if file exists, this means that file is probably an image (not a video)
                if os.path.isfile(archive_media_path):
                    # Found a matching image, use this one
                    if not os.path.isfile(file_output_media):
                        shutil.copy(archive_media_path, file_output_media)
                    markdown += f'![]({media_url})'
                    html += f'<img src="{media_url}"/>'
                    # Save the online location of the best-quality version of this file, for later upgrading if wanted
                    best_quality_url = f'https://pbs.twimg.com/media/{original_filename}:orig'
<<<<<<< HEAD
                    media_sources.append(
                        (os.path.join(paths.dir_output_media, archive_media_filename), best_quality_url)
                    )
=======
                    media_sources[os.path.join(output_media_folder_name, archive_media_filename)] = best_quality_url
>>>>>>> 9d75a992
                else:
                    # If the file does not exists, it might be a video. Then its filename might
                    # be found like this:
                    # Is there any other file that includes the tweet_id in its filename?
                    archive_media_paths = glob.glob(os.path.join(paths.dir_input_media, tweet_id_str + '*'))
                    if len(archive_media_paths) > 0:
                        for archive_media_path in archive_media_paths:
                            archive_media_filename = os.path.split(archive_media_path)[-1]
                            file_output_media = os.path.join(paths.dir_output_media, archive_media_filename)
                            media_url = f'{os.path.split(paths.dir_output_media)[1]}/{archive_media_filename}'
                            if not os.path.isfile(file_output_media):
                                shutil.copy(archive_media_path, file_output_media)
                            markdown += f'<video controls><source src="{media_url}">Your browser ' \
                                        f'does not support the video tag.</video>\n'
                            html += f'<video controls><source src="{media_url}">Your browser ' \
                                    f'does not support the video tag.</video>\n'
                            # Save the online location of the best-quality version of this file,
                            # for later upgrading if wanted
                            if 'video_info' in media and 'variants' in media['video_info']:
                                best_quality_url = ''
                                best_bitrate = -1 # some valid videos are marked with bitrate=0 in the JSON
                                for variant in media['video_info']['variants']:
                                    if 'bitrate' in variant:
                                        bitrate = int(variant['bitrate'])
                                        if bitrate > best_bitrate:
                                            best_quality_url = variant['url']
                                            best_bitrate = bitrate
                                if best_bitrate == -1:
                                    print(f"Warning No URL found for {original_url} {original_expanded_url} "
                                          f"{archive_media_path} {media_url}")
                                    print(f"JSON: {tweet}")
                                else:
<<<<<<< HEAD
                                    media_sources.append(
                                        (os.path.join(paths.dir_output_media, archive_media_filename),
                                         best_quality_url)
                                    )
=======
                                    media_sources[os.path.join(output_media_folder_name, archive_media_filename)] = best_quality_url
>>>>>>> 9d75a992
                    else:
                        print(f'Warning: missing local file: {archive_media_path}. Using original link instead: '
                              f'{original_url} (expands to {original_expanded_url})')
                        markdown += f'![]({original_url})'
                        html += f'<a href="{original_url}">{original_url}</a>'
        body_markdown = body_markdown.replace(escape_markdown(original_url), markdown)
        body_html = body_html.replace(original_url, html)
    # make the body a quote
    body_markdown = '> ' + '\n> '.join(body_markdown.splitlines())
    body_html = '<p><blockquote>' + '<br>\n'.join(body_html.splitlines()) + '</blockquote>'
    # append the original Twitter URL as a link
    original_tweet_url = f'https://twitter.com/{username}/status/{tweet_id_str}'
    body_markdown = header_markdown + body_markdown + f'\n\n<img src="{paths.file_tweet_icon}" width="12" /> ' \
                                                      f'[{timestamp_str}]({original_tweet_url})'
    body_html = header_html + body_html + f'<a href="{original_tweet_url}"><img src="{paths.file_tweet_icon}" ' \
                                          f'width="12" />&nbsp;{timestamp_str}</a></p>'
    # extract user_id:handle connections
    if 'in_reply_to_user_id' in tweet and 'in_reply_to_screen_name' in tweet:
        id = tweet['in_reply_to_user_id']
        if id is not None and int(id) >= 0: # some ids are -1, not sure why
            handle = tweet['in_reply_to_screen_name']
            users[id] = UserData(id=id, handle=handle)
    if 'entities' in tweet and 'user_mentions' in tweet['entities'] and tweet['entities']['user_mentions'] is not None:
        for mention in tweet['entities']['user_mentions']:
            id = mention['id']
            if int(id) >= 0: # some ids are -1, not sure why
                handle = mention['screen_name']
                users[id] = UserData(id=id, handle=handle)

    return timestamp, body_markdown, body_html


def find_files_input_tweets(dir_path_input_data):
    """Identify the tweet archive's file and folder names -
    they change slightly depending on the archive size it seems."""
    input_tweets_file_templates = ['tweet.js', 'tweets.js', 'tweets-part*.js']
    files_paths_input_tweets = []
    for input_tweets_file_template in input_tweets_file_templates:
        files_paths_input_tweets += glob.glob(os.path.join(dir_path_input_data, input_tweets_file_template))
    if len(files_paths_input_tweets)==0:
        print(f'Error: no files matching {input_tweets_file_templates} in {dir_path_input_data}')
        exit()
    return files_paths_input_tweets


def find_dir_input_media(dir_path_input_data):
    input_media_dir_templates = ['tweet_media', 'tweets_media']
    input_media_dirs = []
    for input_media_dir_template in input_media_dir_templates:
        input_media_dirs += glob.glob(os.path.join(dir_path_input_data, input_media_dir_template))
    if len(input_media_dirs) == 0:
        print(f'Error: no folders matching {input_media_dir_templates} in {dir_path_input_data}')
        exit()
    if len(input_media_dirs) > 1:
        print(f'Error: multiple folders matching {input_media_dir_templates} in {dir_path_input_data}')
        exit()
    return input_media_dirs[0]


def download_file_if_larger(url, filename, index, count, sleep_time):
    """Attempts to download from the specified URL. Overwrites file if larger.
       Returns whether the file is now known to be the largest available, and the number of bytes downloaded.
    """
    requests = import_module('requests')
    imagesize = import_module('imagesize')

    pref = f'{index:3d}/{count:3d} {filename}: '
    # Sleep briefly, in an attempt to minimize the possibility of trigging some auto-cutoff mechanism
    if index > 1:
        print(f'{pref}Sleeping...', end='\r')
        time.sleep(sleep_time)
    # Request the URL (in stream mode so that we can conditionally abort depending on the headers)
    print(f'{pref}Requesting headers for {url}...', end='\r')
    byte_size_before = os.path.getsize(filename)
    try:
        with requests.get(url, stream=True, timeout=2) as res:
            if not res.status_code == 200:
                # Try to get content of response as `res.text`.
                # For twitter.com, this will be empty in most (all?) cases.
                # It is successfully tested with error responses from other domains.
                raise Exception(f'Download failed with status "{res.status_code} {res.reason}". '
                                f'Response content: "{res.text}"')
            byte_size_after = int(res.headers['content-length'])
            if byte_size_after != byte_size_before:
                # Proceed with the full download
                tmp_filename = filename+'.tmp'
                print(f'{pref}Downloading {url}...            ', end='\r')
                with open(tmp_filename,'wb') as f:
                    shutil.copyfileobj(res.raw, f)
                post = f'{byte_size_after/2**20:.1f}MB downloaded'
                width_before, height_before = imagesize.get(filename)
                width_after, height_after = imagesize.get(tmp_filename)
                pixels_before, pixels_after = width_before * height_before, width_after * height_after
                pixels_percentage_increase = 100.0 * (pixels_after - pixels_before) / pixels_before

                if width_before == -1 and height_before == -1 and width_after == -1 and height_after == -1:
                    # could not check size of both versions, probably a video or unsupported image format
                    os.replace(tmp_filename, filename)
                    bytes_percentage_increase = 100.0 * (byte_size_after - byte_size_before) / byte_size_before
                    logging.info(f'{pref}SUCCESS. New version is {bytes_percentage_increase:3.0f}% '
                                 f'larger in bytes (pixel comparison not possible). {post}')
                    return True, byte_size_after
                elif width_before == -1 or height_before == -1 or width_after == -1 or height_after == -1:
                    # could not check size of one version, this should not happen (corrupted download?)
                    logging.info(f'{pref}SKIPPED. Pixel size comparison inconclusive: '
                                 f'{width_before}*{height_before}px vs. {width_after}*{height_after}px. {post}')
                    return False, byte_size_after
                elif pixels_after >= pixels_before:
                    os.replace(tmp_filename, filename)
                    bytes_percentage_increase = 100.0 * (byte_size_after - byte_size_before) / byte_size_before
                    if bytes_percentage_increase >= 0:
                        logging.info(f'{pref}SUCCESS. New version is {bytes_percentage_increase:3.0f}% larger in bytes '
                                     f'and {pixels_percentage_increase:3.0f}% larger in pixels. {post}')
                    else:
                        logging.info(f'{pref}SUCCESS. New version is actually {-bytes_percentage_increase:3.0f}% '
                                     f'smaller in bytes but {pixels_percentage_increase:3.0f}% '
                                     f'larger in pixels. {post}')
                    return True, byte_size_after
                else:
                    logging.info(f'{pref}SKIPPED. Online version has {-pixels_percentage_increase:3.0f}% '
                                 f'smaller pixel size. {post}')
                    return True, byte_size_after
            else:
                logging.info(f'{pref}SKIPPED. Online version is same byte size, assuming same content. Not downloaded.')
                return True, 0
    except Exception as err:
        logging.error(f"{pref}FAIL. Media couldn't be retrieved from {url} because of exception: {err}")
        return False, 0


<<<<<<< HEAD
def download_larger_media(media_sources, paths):
=======
def download_larger_media(media_sources: dict, log_path):
>>>>>>> 9d75a992
    """Uses (filename, URL) tuples in media_sources to download files from remote storage.
       Aborts downloads if the remote file is the same size or smaller than the existing local version.
       Retries the failed downloads several times, with increasing pauses between each to avoid being blocked.
    """
    # Log to file as well as the console
    logging.basicConfig(stream=sys.stdout, level=logging.INFO, format='%(message)s')
    logfile_handler = logging.FileHandler(filename=paths.file_download_log, mode='w')
    logfile_handler.setLevel(logging.INFO)
    logging.getLogger().addHandler(logfile_handler)
    # Download new versions
    start_time = time.time()
    total_bytes_downloaded = 0
    sleep_time = 0.25
    remaining_tries = 5
    while remaining_tries > 0:
        number_of_files = len(media_sources)
        success_count = 0
        retries = []
<<<<<<< HEAD
        for index, (local_media_path, media_url) in enumerate(media_sources):
            success, bytes_downloaded = download_file_if_larger(
                media_url, local_media_path, index + 1, number_of_files, sleep_time
            )
=======
        for index, (local_media_path, media_url) in enumerate(media_sources.items()):
            success, bytes_downloaded = download_file_if_larger(media_url, local_media_path, index + 1, number_of_files, sleep_time)
>>>>>>> 9d75a992
            if success:
                success_count += 1
            else:
                retries.append((local_media_path, media_url))
            total_bytes_downloaded += bytes_downloaded
        media_sources = retries
        remaining_tries -= 1
        sleep_time += 2
        logging.info(f'\n{success_count} of {number_of_files} tested media files '
                     f'are known to be the best-quality available.\n')
        if len(retries) == 0:
            break
        if remaining_tries > 0:
            print(f'----------------------\n\nRetrying the ones that failed, with a longer sleep. '
                  f'{remaining_tries} tries remaining.\n')
    end_time = time.time()

    logging.info(f'Total downloaded: {total_bytes_downloaded/2**20:.1f}MB = {total_bytes_downloaded/2**30:.2f}GB')
    logging.info(f'Time taken: {end_time-start_time:.0f}s')
    print(f'Wrote log to {paths.file_download_log}')


<<<<<<< HEAD
def parse_tweets(username, users, html_template, paths):
    """Read tweets from paths.files_input_tweets, write to *.md and *.html.
       Copy the media used to paths.dir_output_media.
=======
def parse_tweets(input_filenames, username, users, html_template, archive_media_folder,
                 output_media_folder_name, tweet_icon_path, output_html_filename) -> dict:
    """Read tweets from input_filenames, write to *.md and output_html_filename.
       Copy the media used to output_media_folder_name.
>>>>>>> 9d75a992
       Collect user_id:user_handle mappings for later use, in 'users'.
       Returns the mapping from media filename to best-quality URL.
    """
    converted_tweets = []
    media_sources = {}
    counts = defaultdict(int)
    known_tweets = {}

    # TODO If we run this tool multiple times, in `known_tweets` we will have our own tweets as
    # well as related tweets by others. With each run, the tweet graph is expanded. We probably do
    # not want this. To stop it, implement one of these:
    # 1. keep own tweets and other tweets in different dicts
    # 2. put them all in one dict, but mark the tweets by others, so that certain steps will ignore them
    # 3. use the data that is already present in a tweet to distinguish own tweets from others

    # Load tweets that we saved in an earlier run between pass 2 and 3
    tweet_dict_filename = 'known_tweets.json'
    if os.path.exists(tweet_dict_filename):
        with open(tweet_dict_filename, 'r', encoding='utf8') as f:
            known_tweets = json.load(f)
    
    # Fist pass: Load tweets from all archive files and add them to known_tweets
    for tweets_js_filename in paths.files_input_tweets:
        json_result = read_json_from_js_file(tweets_js_filename)
        for tweet in json_result:
            tweet = unwrap_tweet(tweet)
            tweet['from_archive'] = True
            add_known_tweet(known_tweets, tweet)

    tweet_ids_to_download = set()
    
    # Second pass: Iterate through all those tweets
    for tweet in known_tweets.values():
        tweet_ids_to_download.update(collect_tweet_references(tweet, known_tweets, counts))

    # (Maybe) download referenced tweets
    # TODO ask user for consent to download
    referenced_tweets = []
    if (len(tweet_ids_to_download) > 0):
        print(f"Found references to {len(tweet_ids_to_download)} tweets which should be downloaded. Breakdown of download reasons:")
        for reason in ['quote', 'reply', 'retweet', 'media']:
            print(f" * {counts[reason]} because of {reason}")
        print(f"There were {counts['known_reply']} references to tweets which are already known so we don't need to download them (not included in the numbers above).")
        # TODO maybe ask the user if we should start downloading
        # TODO maybe give an estimate of download size and/or time
        # TODO maybe let the user choose which of the tweets to download, by selecting a subset of those reasons
        requests = import_module('requests')
        try:
            with requests.Session() as session:
                bearer_token = 'AAAAAAAAAAAAAAAAAAAAANRILgAAAAAAnNwIzUejRCOuH5E6I8xnZz4puTs%3D1Zv7ttfk8LF81IUq16cHjhLTvJu4FA33AGWWjCpTnA'
                guest_token = get_twitter_api_guest_token(session, bearer_token)
                # TODO We could download user data together with the tweets, because we will need it anyway. But we might download the data for each user multiple times then.
                downloaded_tweets, remaining_tweet_ids = get_tweets(session, bearer_token, guest_token, list(tweet_ids_to_download), False)
                # TODO maybe react if remaining_tweet_ids contains tweets
                for downloaded_tweet in downloaded_tweets.values():
                    downloaded_tweet = unwrap_tweet(downloaded_tweet)
                    downloaded_tweet['from_api'] = True
                    downloaded_tweet['download_with_user'] = False
                    downloaded_tweet['download_with_alt_text'] = True
                    add_known_tweet(known_tweets, downloaded_tweet)
                with open(tweet_dict_filename, "w") as outfile:
                    json.dump(known_tweets, outfile, indent=2)
                print(f"Saved {len(known_tweets)} tweets to '{tweet_dict_filename}'.")

        except Exception as err:
            print(f'Failed to download tweets: {err}')

    # Third pass: convert tweets, using the downloaded references from pass 2
    for tweet in known_tweets.values():
        try:
            converted_tweets.append(convert_tweet(tweet, username, media_sources, users, referenced_tweets, paths))
        except Exception as err:
            print(f"Could not convert tweet {tweet['id_str']} because: {err}")
    converted_tweets.sort(key=lambda tup: tup[0]) # oldest first

    # Group tweets by month
    grouped_tweets = defaultdict(list)
    for timestamp, md, html in converted_tweets:
        # Use a (markdown) filename that can be imported into Jekyll: YYYY-MM-DD-your-title-here.md
        dt = datetime.datetime.fromtimestamp(timestamp)
        filename = f'{dt.year}-{dt.month:02}-01-Tweet-Archive-{dt.year}-{dt.month:02}'
        # change the line above to group by day or year or timestamp
        grouped_tweets[filename].append((md, html))

    for filename, content in grouped_tweets.items():
        # Write into *.md files
        md_string = '\n\n----\n\n'.join(md for md, _ in content)
        with open(f'{filename}.md', 'w', encoding='utf-8') as f:
            f.write(md_string)

        # Write into *.html files
        html_string = '<hr>\n'.join(html for _, html in content)
        with open(f'{filename}.html', 'w', encoding='utf-8') as f:
            f.write(html_template.format(html_string))

    print(f'Wrote {len(converted_tweets)} tweets to *.md and *.html, '
          f'with images and video embedded from {paths.dir_output_media}')

    return media_sources


def collect_user_ids_from_followings(paths) -> list:
    """
     Collect all user ids that appear in the followings archive data.
     (For use in bulk online lookup from Twitter.)
    """
    # read JSON file from archive
    following_json = read_json_from_js_file(os.path.join(paths.dir_input_data, 'following.js'))
    # collect all user ids in a list
    following_ids = []
    for follow in following_json:
        if 'following' in follow and 'accountId' in follow['following']:
            following_ids.append(follow['following']['accountId'])
    return following_ids


def parse_followings(users, user_id_url_template, paths):
    """Parse paths.dir_input_data/following.js, write to paths.file_output_following.
    """
    following = []
    following_json = read_json_from_js_file(os.path.join(paths.dir_input_data, 'following.js'))
    following_ids = []
    for follow in following_json:
        if 'following' in follow and 'accountId' in follow['following']:
            following_ids.append(follow['following']['accountId'])
    for following_id in following_ids:
        handle = users[following_id].handle if following_id in users else '~unknown~handle~'
        following.append(handle + ' ' + user_id_url_template.format(following_id))
    following.sort()
    with open(paths.file_output_following, 'w', encoding='utf8') as f:
        f.write('\n'.join(following))
    print(f"Wrote {len(following)} accounts to {paths.file_output_following}")


def collect_user_ids_from_followers(paths) -> list:
    """
     Collect all user ids that appear in the followers archive data.
     (For use in bulk online lookup from Twitter.)
    """
    # read JSON file from archive
    follower_json = read_json_from_js_file(os.path.join(paths.dir_input_data, 'follower.js'))
    # collect all user ids in a list
    follower_ids = []
    for follower in follower_json:
        if 'follower' in follower and 'accountId' in follower['follower']:
            follower_ids.append(follower['follower']['accountId'])
    return follower_ids


def parse_followers(users, user_id_url_template, paths):
    """Parse paths.dir_input_data/followers.js, write to paths.file_output_followers.
    """
    followers = []
    follower_json = read_json_from_js_file(os.path.join(paths.dir_input_data, 'follower.js'))
    follower_ids = []
    for follower in follower_json:
        if 'follower' in follower and 'accountId' in follower['follower']:
            follower_ids.append(follower['follower']['accountId'])
    for follower_id in follower_ids:
        handle = users[follower_id].handle if follower_id in users else '~unknown~handle~'
        followers.append(handle + ' ' + user_id_url_template.format(follower_id))
    followers.sort()
    with open(paths.file_output_followers, 'w', encoding='utf8') as f:
        f.write('\n'.join(followers))
    print(f"Wrote {len(followers)} accounts to {paths.file_output_followers}")


def chunks(lst: list, n: int):
    """Yield successive n-sized chunks from lst."""
    for i in range(0, len(lst), n):
        yield lst[i:i + n]


def collect_user_ids_from_direct_messages(paths) -> list:
    """
     Collect all user ids that appear in the direct messages archive data.
     (For use in bulk online lookup from Twitter.)
    """
    # read JSON file from archive
    dms_json = read_json_from_js_file(os.path.join(paths.dir_input_data, 'direct-messages.js'))
    # collect all user ids in a set
    dms_user_ids = set()
    for conversation in dms_json:
        if 'dmConversation' in conversation and 'conversationId' in conversation['dmConversation']:
            dm_conversation = conversation['dmConversation']
            conversation_id = dm_conversation['conversationId']
            user1_id, user2_id = conversation_id.split('-')
            dms_user_ids.add(user1_id)
            dms_user_ids.add(user2_id)
    return list(dms_user_ids)


def parse_direct_messages(username, users, user_id_url_template, paths):
    """Parse paths.dir_input_data/direct-messages.js, write to one markdown file per conversation.
    """
    # read JSON file
    dms_json = read_json_from_js_file(os.path.join(paths.dir_input_data, 'direct-messages.js'))

    # Parse the DMs and store the messages in a dict
    conversations_messages = defaultdict(list)
    for conversation in dms_json:
        if 'dmConversation' in conversation and 'conversationId' in conversation['dmConversation']:
            dm_conversation = conversation['dmConversation']
            conversation_id = dm_conversation['conversationId']
            user1_id, user2_id = conversation_id.split('-')
            messages = []
            if 'messages' in dm_conversation:
                for message in dm_conversation['messages']:
                    if 'messageCreate' in message:
                        message_create = message['messageCreate']
                        if all(tag in message_create for tag in ['senderId', 'recipientId', 'text', 'createdAt']):
                            from_id = message_create['senderId']
                            to_id = message_create['recipientId']
                            body = message_create['text']
                            # replace t.co URLs with their original versions
                            if 'urls' in message_create and len(message_create['urls']) > 0:
                                for url in message_create['urls']:
                                    if 'url' in url and 'expanded' in url:
                                        expanded_url = url['expanded']
                                        body = body.replace(url['url'], expanded_url)
                            # escape message body for markdown rendering:
                            body_markdown = escape_markdown(body)
                            # replace image URLs with image links to local files
                            if 'mediaUrls' in message_create \
                                    and len(message_create['mediaUrls']) == 1 \
                                    and 'urls' in message_create:
                                original_expanded_url = message_create['urls'][0]['expanded']
                                message_id = message_create['id']
                                media_hash_and_type = message_create['mediaUrls'][0].split('/')[-1]
                                media_id = message_create['mediaUrls'][0].split('/')[-2]
                                archive_media_filename = f'{message_id}-{media_hash_and_type}'
                                new_url = os.path.join(paths.dir_output_media, archive_media_filename)
                                archive_media_path = \
                                    os.path.join(paths.dir_input_data, 'direct_messages_media', archive_media_filename)
                                if os.path.isfile(archive_media_path):
                                    # found a matching image, use this one
                                    if not os.path.isfile(new_url):
                                        shutil.copy(archive_media_path, new_url)
                                    image_markdown = f'\n![]({new_url})\n'
                                    body_markdown = body_markdown.replace(
                                        escape_markdown(original_expanded_url), image_markdown
                                    )

                                    # Save the online location of the best-quality version of this file,
                                    # for later upgrading if wanted
                                    best_quality_url = \
                                        f'https://ton.twitter.com/i//ton/data/dm/' \
                                        f'{message_id}/{media_id}/{media_hash_and_type}'
                                    # there is no ':orig' here, the url without any suffix has the original size

                                    # TODO: a cookie (and a 'Referer: https://twitter.com' header)
                                    #  is needed to retrieve it, so the url might be useless anyway...

                                    # WARNING: Do not uncomment the statement below until the cookie problem is solved!
                                    # media_sources.append(
                                    #     (
                                    #         os.path.join(output_media_folder_name, archive_media_filename),
                                    #         best_quality_url
                                    #     )
                                    # )

                                else:
                                    archive_media_paths = glob.glob(
                                        os.path.join(paths.dir_input_data, 'direct_messages_media', message_id + '*'))
                                    if len(archive_media_paths) > 0:
                                        for archive_media_path in archive_media_paths:
                                            archive_media_filename = os.path.split(archive_media_path)[-1]
                                            media_url = os.path.join(paths.dir_output_media, archive_media_filename)
                                            if not os.path.isfile(media_url):
                                                shutil.copy(archive_media_path, media_url)
                                            video_markdown = f'\n<video controls><source src="{media_url}">' \
                                                             f'Your browser does not support the video tag.</video>\n'
                                            body_markdown = body_markdown.replace(
                                                escape_markdown(original_expanded_url), video_markdown
                                            )

                                    # TODO: maybe  also save the online location of the best-quality version for videos?
                                    #  (see above)

                                    else:
                                        print(f'Warning: missing local file: {archive_media_path}. '
                                              f'Using original link instead: {original_expanded_url})')

                            created_at = message_create['createdAt']  # example: 2022-01-27T15:58:52.744Z
                            timestamp = \
                                int(round(datetime.datetime.strptime(created_at, '%Y-%m-%dT%X.%fZ').timestamp()))

                            from_handle = escape_markdown(users[from_id].handle) if from_id in users \
                                else user_id_url_template.format(from_id)
                            to_handle = escape_markdown(users[to_id].handle) if to_id in users \
                                else user_id_url_template.format(to_id)

                            # make the body a quote
                            body_markdown = '> ' + '\n> '.join(body_markdown.splitlines())
                            message_markdown = f'{from_handle} -> {to_handle}: ({created_at}) \n\n' \
                                               f'{body_markdown}'
                            messages.append((timestamp, message_markdown))

            # find identifier for the conversation
            other_user_id = user2_id if (user1_id in users and users[user1_id].handle == username) else user1_id

            # collect messages per identifying user in conversations_messages dict
            conversations_messages[other_user_id].extend(messages)

    # output as one file per conversation (or part of long conversation)
    num_written_messages = 0
    num_written_files = 0
    for other_user_id, messages in conversations_messages.items():
        # sort messages by timestamp
        messages.sort(key=lambda tup: tup[0])

        other_user_name = escape_markdown(users[other_user_id].handle) if other_user_id in users \
            else user_id_url_template.format(other_user_id)

        other_user_short_name: str = users[other_user_id].handle if other_user_id in users else other_user_id

        escaped_username = escape_markdown(username)

        # if there are more than 1000 messages, the conversation was split up in the twitter archive.
        # following this standard, also split up longer conversations in the output files:

        if len(messages) > 1000:
            for chunk_index, chunk in enumerate(chunks(messages, 1000)):
                markdown = ''
                markdown += f'### Conversation between {escaped_username} and {other_user_name}, ' \
                            f'part {chunk_index+1}: ###\n\n----\n\n'
                markdown += '\n\n----\n\n'.join(md for _, md in chunk)
                conversation_output_filename = \
                    paths.file_template_dm_output.format(f'{other_user_short_name}_part{chunk_index+1:03}')

                # write part to a markdown file
                with open(conversation_output_filename, 'w', encoding='utf8') as f:
                    f.write(markdown)
                print(f'Wrote {len(chunk)} messages to {conversation_output_filename}')
                num_written_files += 1

        else:
            markdown = ''
            markdown += f'### Conversation between {escaped_username} and {other_user_name}: ###\n\n----\n\n'
            markdown += '\n\n----\n\n'.join(md for _, md in messages)
            conversation_output_filename = paths.file_template_dm_output.format(other_user_short_name)

            with open(conversation_output_filename, 'w', encoding='utf8') as f:
                f.write(markdown)
            print(f'Wrote {len(messages)} messages to {conversation_output_filename}')
            num_written_files += 1

        num_written_messages += len(messages)

    print(f"\nWrote {len(conversations_messages)} direct message conversations "
          f"({num_written_messages} total messages) to {num_written_files} markdown files\n")


def make_conversation_name_safe_for_filename(conversation_name: str) -> str:
    """
    Remove/replace characters that could be unsafe in filenames
    """
    forbidden_chars = \
        ['"', "'", '*', '/', '\\', ':', '<', '>', '?', '|', '!', '@', ';', ',', '=', '.', '\n', '\r', '\t']
    new_conversation_name = ''
    for char in conversation_name:
        if char in forbidden_chars:
            new_conversation_name = new_conversation_name + '_'
        elif char.isspace():
            # replace spaces with underscores
            new_conversation_name = new_conversation_name + '_'
        elif char == 0x7F or (0x1F >= ord(char) >= 0x00):
            # 0x00 - 0x1F and 0x7F are also forbidden, just discard them
            continue
        else:
            new_conversation_name = new_conversation_name + char

    return new_conversation_name


def find_group_dm_conversation_participant_ids(conversation: dict) -> set:
    """
    Find IDs of all participating Users in a group direct message conversation
    """
    group_user_ids = set()
    if 'dmConversation' in conversation and 'conversationId' in conversation['dmConversation']:
        dm_conversation = conversation['dmConversation']
        if 'messages' in dm_conversation:
            for message in dm_conversation['messages']:
                if 'messageCreate' in message:
                    group_user_ids.add(message['messageCreate']['senderId'])
                elif 'joinConversation' in message:
                    group_user_ids.add(message['joinConversation']['initiatingUserId'])
                    for participant_id in message['joinConversation']['participantsSnapshot']:
                        group_user_ids.add(participant_id)
                elif "participantsJoin" in message:
                    group_user_ids.add(message['participantsJoin']['initiatingUserId'])
                    for participant_id in message['participantsJoin']['userIds']:
                        group_user_ids.add(participant_id)
    return group_user_ids


def collect_user_ids_from_group_direct_messages(paths) -> list:
    """
     Collect all user ids that appear in the group direct messages archive data.
     (For use in bulk online lookup from Twitter.)
    """
    # read JSON file from archive
    group_dms_json = read_json_from_js_file(os.path.join(paths.dir_input_data, 'direct-messages-group.js'))
    # collect all user ids in a set
    group_dms_user_ids = set()
    for conversation in group_dms_json:
        participants = find_group_dm_conversation_participant_ids(conversation)
        for participant_id in participants:
            group_dms_user_ids.add(participant_id)
    return list(group_dms_user_ids)


def parse_group_direct_messages(username, users, user_id_url_template, paths):
    """Parse data_folder/direct-messages-group.js, write to one markdown file per conversation.
    """
    # read JSON file from archive
    group_dms_json = read_json_from_js_file(os.path.join(paths.dir_input_data, 'direct-messages-group.js'))

    # Parse the group DMs, store messages and metadata in a dict
    group_conversations_messages = defaultdict(list)
    group_conversations_metadata = defaultdict(dict)
    for conversation in group_dms_json:
        if 'dmConversation' in conversation and 'conversationId' in conversation['dmConversation']:
            dm_conversation = conversation['dmConversation']
            conversation_id = dm_conversation['conversationId']
            participants = find_group_dm_conversation_participant_ids(conversation)
            participant_names = []
            for participant_id in participants:
                if participant_id in users:
                    participant_names.append(users[participant_id].handle)
                else:
                    participant_names.append(user_id_url_template.format(participant_id))

            # save names in metadata
            group_conversations_metadata[conversation_id]['participants'] = participants
            group_conversations_metadata[conversation_id]['participant_names'] = participant_names
            group_conversations_metadata[conversation_id]['conversation_names'] = [(0, conversation_id)]
            group_conversations_metadata[conversation_id]['participant_message_count'] = defaultdict(int)
            messages = []
            if 'messages' in dm_conversation:
                for message in dm_conversation['messages']:
                    if 'messageCreate' in message:
                        message_create = message['messageCreate']
                        if all(tag in message_create for tag in ['senderId', 'text', 'createdAt']):
                            from_id = message_create['senderId']
                            # count how many messages this user has sent to the group
                            group_conversations_metadata[conversation_id]['participant_message_count'][from_id] += 1
                            body = message_create['text']
                            # replace t.co URLs with their original versions
                            if 'urls' in message_create:
                                for url in message_create['urls']:
                                    if 'url' in url and 'expanded' in url:
                                        expanded_url = url['expanded']
                                        body = body.replace(url['url'], expanded_url)
                            # escape message body for markdown rendering:
                            body_markdown = escape_markdown(body)
                            # replace image URLs with image links to local files
                            if 'mediaUrls' in message_create \
                                    and len(message_create['mediaUrls']) == 1 \
                                    and 'urls' in message_create:
                                original_expanded_url = message_create['urls'][0]['expanded']
                                message_id = message_create['id']
                                media_hash_and_type = message_create['mediaUrls'][0].split('/')[-1]
                                media_id = message_create['mediaUrls'][0].split('/')[-2]
                                archive_media_filename = f'{message_id}-{media_hash_and_type}'
                                new_url = os.path.join(paths.dir_output_media, archive_media_filename)
                                archive_media_path = \
                                    os.path.join(paths.dir_input_data, 'direct_messages_group_media',
                                                 archive_media_filename)
                                if os.path.isfile(archive_media_path):
                                    # found a matching image, use this one
                                    if not os.path.isfile(new_url):
                                        shutil.copy(archive_media_path, new_url)
                                    image_markdown = f'\n![]({new_url})\n'
                                    body_markdown = body_markdown.replace(
                                        escape_markdown(original_expanded_url), image_markdown
                                    )

                                    # Save the online location of the best-quality version of this file,
                                    # for later upgrading if wanted
                                    best_quality_url = \
                                        f'https://ton.twitter.com/i//ton/data/dm/' \
                                        f'{message_id}/{media_id}/{media_hash_and_type}'
                                    # there is no ':orig' here, the url without any suffix has the original size

                                    # TODO: a cookie (and a 'Referer: https://twitter.com' header)
                                    #  is needed to retrieve it, so the url might be useless anyway...

                                    # WARNING: Do not uncomment the statement below until the cookie problem is solved!
                                    # media_sources.append(
                                    #     (
                                    #         os.path.join(output_media_folder_name, archive_media_filename),
                                    #         best_quality_url
                                    #     )
                                    # )

                                else:
                                    archive_media_paths = glob.glob(
                                        os.path.join(paths.dir_input_data, 'direct_messages_group_media',
                                                     message_id + '*'))
                                    if len(archive_media_paths) > 0:
                                        for archive_media_path in archive_media_paths:
                                            archive_media_filename = os.path.split(archive_media_path)[-1]
                                            media_url = os.path.join(paths.dir_output_media,
                                                                     archive_media_filename)
                                            if not os.path.isfile(media_url):
                                                shutil.copy(archive_media_path, media_url)
                                            video_markdown = f'\n<video controls><source src="{media_url}">' \
                                                             f'Your browser does not support the video tag.</video>\n'
                                            body_markdown = body_markdown.replace(
                                                escape_markdown(original_expanded_url), video_markdown
                                            )

                                    # TODO: maybe  also save the online location of the best-quality version for videos?
                                    #  (see above)

                                    else:
                                        print(f'Warning: missing local file: {archive_media_path}. '
                                              f'Using original link instead: {original_expanded_url})')
                            created_at = message_create['createdAt']  # example: 2022-01-27T15:58:52.744Z
                            timestamp = int(round(
                                datetime.datetime.strptime(created_at, '%Y-%m-%dT%X.%fZ').timestamp()
                            ))
                            from_handle = escape_markdown(users[from_id].handle) if from_id in users \
                                else user_id_url_template.format(from_id)
                            # make the body a quote
                            body_markdown = '> ' + '\n> '.join(body_markdown.splitlines())
                            message_markdown = f'{from_handle}: ({created_at})\n\n' \
                                               f'{body_markdown}'
                            messages.append((timestamp, message_markdown))
                    elif "conversationNameUpdate" in message:
                        conversation_name_update = message['conversationNameUpdate']
                        if all(tag in conversation_name_update for tag in ['initiatingUserId', 'name', 'createdAt']):
                            from_id = conversation_name_update['initiatingUserId']
                            body_markdown = f"_changed group name to: {escape_markdown(conversation_name_update['name'])}_"
                            created_at = conversation_name_update['createdAt']  # example: 2022-01-27T15:58:52.744Z
                            timestamp = int(round(
                                datetime.datetime.strptime(created_at, '%Y-%m-%dT%X.%fZ').timestamp()
                            ))
                            from_handle = escape_markdown(users[from_id].handle) if from_id in users \
                                else user_id_url_template.format(from_id)
                            message_markdown = f'{from_handle}: ({created_at})\n\n{body_markdown}'
                            messages.append((timestamp, message_markdown))
                            # save metadata about name change:
                            group_conversations_metadata[conversation_id]['conversation_names'].append(
                                (timestamp, conversation_name_update['name'])
                            )
                    elif "joinConversation" in message:
                        join_conversation = message['joinConversation']
                        if all(tag in join_conversation for tag in ['initiatingUserId', 'createdAt']):
                            from_id = join_conversation['initiatingUserId']
                            created_at = join_conversation['createdAt']  # example: 2022-01-27T15:58:52.744Z
                            timestamp = int(round(
                                datetime.datetime.strptime(created_at, '%Y-%m-%dT%X.%fZ').timestamp()
                            ))
                            from_handle = escape_markdown(users[from_id].handle) if from_id in users \
                                else user_id_url_template.format(from_id)
                            escaped_username = escape_markdown(username)
                            body_markdown = f'_{from_handle} added {escaped_username} to the group_'
                            message_markdown = f'{from_handle}: ({created_at})\n\n{body_markdown}'
                            messages.append((timestamp, message_markdown))
                    elif "participantsJoin" in message:
                        participants_join = message['participantsJoin']
                        if all(tag in participants_join for tag in ['initiatingUserId', 'userIds', 'createdAt']):
                            from_id = participants_join['initiatingUserId']
                            created_at = participants_join['createdAt']  # example: 2022-01-27T15:58:52.744Z
                            timestamp = int(round(
                                datetime.datetime.strptime(created_at, '%Y-%m-%dT%X.%fZ').timestamp()
                            ))
                            from_handle = escape_markdown(users[from_id].handle) if from_id in users \
                                else user_id_url_template.format(from_id)
                            joined_ids = participants_join['userIds']
                            joined_handles = [escape_markdown(users[joined_id].handle) if joined_id in users
                                              else user_id_url_template.format(joined_id) for joined_id in joined_ids]
                            name_list = ', '.join(joined_handles[:-1]) + \
                                        (f' and {joined_handles[-1]}' if len(joined_handles) > 1 else
                                         joined_handles[0])
                            body_markdown = f'_{from_handle} added {name_list} to the group_'
                            message_markdown = f'{from_handle}: ({created_at})\n\n{body_markdown}'
                            messages.append((timestamp, message_markdown))
                    elif "participantsLeave" in message:
                        participants_leave = message['participantsLeave']
                        if all(tag in participants_leave for tag in ['userIds', 'createdAt']):
                            created_at = participants_leave['createdAt']  # example: 2022-01-27T15:58:52.744Z
                            timestamp = int(round(
                                datetime.datetime.strptime(created_at, '%Y-%m-%dT%X.%fZ').timestamp()
                            ))
                            left_ids = participants_leave['userIds']
                            left_handles = [escape_markdown(users[left_id].handle) if left_id in users
                                            else user_id_url_template.format(left_id) for left_id in left_ids]
                            name_list = ', '.join(left_handles[:-1]) + \
                                        (f' and {left_handles[-1]}' if len(left_handles) > 1 else
                                         left_handles[0])
                            body_markdown = f'_{name_list} left the group_'
                            message_markdown = f'{name_list}: ({created_at})\n\n{body_markdown}'
                            messages.append((timestamp, message_markdown))

            # collect messages per conversation in group_conversations_messages dict
            group_conversations_messages[conversation_id].extend(messages)

    # output as one file per conversation (or part of long conversation)
    num_written_messages = 0
    num_written_files = 0
    for conversation_id, messages in group_conversations_messages.items():
        # sort messages by timestamp
        messages.sort(key=lambda tup: tup[0])
        # create conversation name for use in filename:
        # first, try to find an official name in the parsed conversation data

        # Not-so-fun fact:
        # If the name was set before the archive's owner joined the group, the name is not included
        # in the archive data and can't be found anywhere (except by looking it up from twitter,
        # and that would probably need a cookie). So there are many groups that do actually have a name,
        # but it can't be used here because we don't know it.

        group_conversations_metadata[conversation_id]['conversation_names'].sort(key=lambda tup: tup[0], reverse=True)
        official_name = group_conversations_metadata[conversation_id]['conversation_names'][0][1]
        safe_group_name = make_conversation_name_safe_for_filename(official_name)
        if len(safe_group_name) < 2:
            # discard name if it's too short (because of collision risk)
            group_name = conversation_id
        else:
            group_name = safe_group_name

        if group_name == conversation_id:
            # try to make a nice list of participant handles for the conversation name
            handles = []
            for participant_id, message_count in \
                    group_conversations_metadata[conversation_id]['participant_message_count'].items():
                if participant_id in users:
                    participant_handle = users[participant_id].handle
                    if participant_handle != username:
                        handles.append((participant_handle, message_count))
            # sort so that the most active users are at the start of the list
            handles.sort(key=lambda tup: tup[1], reverse=True)
            if len(handles) == 1:
                group_name = \
                    f'{handles[0][0]}_and_{len(group_conversations_metadata[conversation_id]["participants"]) - 1}_more'
            elif len(handles) == 2 and len(group_conversations_metadata[conversation_id]["participants"]) == 3:
                group_name = f'{handles[0][0]}_and_{handles[1][0]}_and_{username}'
            elif len(handles) >= 2:
                group_name = \
                    f'{handles[0][0]}_and_{handles[1][0]}_and' \
                    f'_{len(group_conversations_metadata[conversation_id]["participants"]) - 2}_more'
            else:
                # just use the conversation id
                group_name = conversation_id

        # create a list of names of the form '@name1, @name2 and @name3'
        # to use as a headline in the output file
        escaped_participant_names = [
            escape_markdown(participant_name)
            for participant_name in group_conversations_metadata[conversation_id]['participant_names']
        ]
        name_list = ', '.join(escaped_participant_names[:-1]) + \
                    (f' and {escaped_participant_names[-1]}'
                     if len(escaped_participant_names) > 1
                     else escaped_participant_names[0])

        if len(messages) > 1000:
            for chunk_index, chunk in enumerate(chunks(messages, 1000)):
                markdown = ''
                markdown += f'## {official_name} ##\n\n'
                markdown += f'### Group conversation between {name_list}, part {chunk_index + 1}: ###\n\n----\n\n'
                markdown += '\n\n----\n\n'.join(md for _, md in chunk)
                conversation_output_filename = \
                    paths.file_template_group_dm_output.format(f'{group_name}_part{chunk_index + 1:03}')

                # write part to a markdown file
                with open(conversation_output_filename, 'w', encoding='utf8') as f:
                    f.write(markdown)
                print(f'Wrote {len(chunk)} messages to {conversation_output_filename}')
                num_written_files += 1
        else:
            markdown = ''
            markdown += f'## {official_name} ##\n\n'
            markdown += f'### Group conversation between {name_list}: ###\n\n----\n\n'
            markdown += '\n\n----\n\n'.join(md for _, md in messages)
            conversation_output_filename = paths.file_template_group_dm_output.format(group_name)

            with open(conversation_output_filename, 'w', encoding='utf8') as f:
                f.write(markdown)
            print(f'Wrote {len(messages)} messages to {conversation_output_filename}')
            num_written_files += 1

        num_written_messages += len(messages)

    print(f"\nWrote {len(group_conversations_messages)} direct message group conversations "
          f"({num_written_messages} total messages) to {num_written_files} markdown files")


class PathConfig:
    """Helper class containing constants for various directories and files."""

    def __init__(self, dir_archive, dir_output):
        self.dir_input_data = os.path.join(dir_archive, 'data')
        self.file_account_js = os.path.join(self.dir_input_data, 'account.js')

        # check if user is in correct folder
        if not os.path.isfile(self.file_account_js):
            print(
                f'Error: Failed to load {self.file_account_js}. '
                f'Start this script in the root folder of your Twitter archive.')
            exit()

        self.dir_input_media = find_dir_input_media(self.dir_input_data)
        self.dir_output_media = os.path.join(dir_output, 'media')
        self.file_output_following = os.path.join(dir_output, 'following.txt')
        self.file_output_followers = os.path.join(dir_output, 'followers.txt')
        self.file_template_dm_output = os.path.join(dir_output, 'DMs-Archive-{}.md')
        self.file_template_group_dm_output = os.path.join(dir_output, 'DMs-Group-Archive-{}.md')
        self.file_download_log = os.path.join(self.dir_output_media, 'download_log.txt')
        self.file_tweet_icon = os.path.join(self.dir_output_media, 'tweet.ico')
        self.files_input_tweets = find_files_input_tweets(self.dir_input_data)


def main():
    paths = PathConfig(dir_archive='.', dir_output='.')

    # Extract the archive owner's username from data/account.js
    username = extract_username(paths)

    user_id_url_template = 'https://twitter.com/i/user/{}'

    html_template = """\
<!doctype html>
<html lang="en">
<head>
    <meta charset="utf-8">
    <meta name="viewport" content="width=device-width, initial-scale=1">
    <link rel="stylesheet"
          href="https://unpkg.com/@picocss/pico@latest/css/pico.min.css">
    <title>Your Twitter archive!</title>
</head>
<body>
    <h1>Your twitter archive</h1>
    <main class="container">
    {}
    </main>
</body>
</html>"""

    users = {}

    # Make a folder to copy the images and videos into.
    os.makedirs(paths.dir_output_media, exist_ok=True)
    if not os.path.isfile(paths.file_tweet_icon):
        shutil.copy('assets/images/favicon.ico', paths.file_tweet_icon)

    media_sources = parse_tweets(username, users, html_template, paths)

    following_ids = collect_user_ids_from_followings(paths)
    print(f'found {len(following_ids)} user IDs in followings.')
    follower_ids = collect_user_ids_from_followers(paths)
    print(f'found {len(follower_ids)} user IDs in followers.')
    dms_user_ids = collect_user_ids_from_direct_messages(paths)
    print(f'found {len(dms_user_ids)} user IDs in direct messages.')
    group_dms_user_ids = collect_user_ids_from_group_direct_messages(paths)
    print(f'found {len(group_dms_user_ids)} user IDs in group direct messages.')

    # bulk lookup for user handles from followers, followings, direct messages and group direct messages
    collected_user_ids_without_followers = list(
        set(following_ids).union(set(dms_user_ids)).union(set(group_dms_user_ids))
    )
    collected_user_ids_only_in_followers: set = set(follower_ids).difference(set(collected_user_ids_without_followers))
    collected_user_ids: list = list(set(collected_user_ids_without_followers)
                                    .union(collected_user_ids_only_in_followers))

    print(f'\nfound {len(collected_user_ids)} user IDs overall.')

    # give the user a choice if followers should be included in the lookup
    # (but only in case they make up a large amount):
    unknown_collected_user_ids: set = set(collected_user_ids).difference(users.keys())
    unknown_follower_user_ids: set = unknown_collected_user_ids.intersection(collected_user_ids_only_in_followers)
    if len(unknown_follower_user_ids) > 5000:
        # Account metadata observed at ~2.1KB on average.
        estimated_follower_lookup_size = int(2.1 * len(unknown_follower_user_ids))
        # we can look up at least 3000 users per minute.
        estimated_max_follower_lookup_time_in_minutes = len(unknown_follower_user_ids) / 3000
        print(
            f'For some user IDs, the @handle is not included in the archive data. '
            f'Unknown user handles can be looked up online.'
            f'{len(unknown_follower_user_ids)} of {len(unknown_collected_user_ids)} total '
            f'user IDs with unknown handles are from your followers. Online lookup would be '
            f'about {estimated_follower_lookup_size:,} KB smaller and up to '
            f'{estimated_max_follower_lookup_time_in_minutes:.1f} minutes faster without them.\n'
        )
        user_input = input(f'Do you want to include handles of your followers '
                           f'in the online lookup of user handles anyway? [Y/n]')
        if user_input.lower() in ['n', 'no']:
            collected_user_ids = collected_user_ids_without_followers

    lookup_users(collected_user_ids, users)

    parse_followings(users, user_id_url_template, paths)
    parse_followers(users, user_id_url_template, paths)
    parse_direct_messages(username, users, user_id_url_template, paths)
    parse_group_direct_messages(username, users, user_id_url_template, paths)

    # Download larger images, if the user agrees
    print(f"\nThe archive doesn't contain the original-size images. We can attempt to download them from twimg.com.")
    print(f'Please be aware that this script may download a lot of data, which will cost you money if you are')
    print(f'paying for bandwidth. Please be aware that the servers might block these requests if they are too')
    print(f'frequent. This script may not work if your account is protected. You may want to set it to public')
    print(f'before starting the download.')
    user_input = input('\nOK to start downloading? [y/n]')
    if user_input.lower() in ('y', 'yes'):
        download_larger_media(media_sources, paths)
        print('In case you set your account to public before initiating the download, '
              'do not forget to protect it again.')


if __name__ == "__main__":
    main()<|MERGE_RESOLUTION|>--- conflicted
+++ resolved
@@ -271,17 +271,9 @@
     for key in b:
         if key in a:
             if isinstance(a[key], dict) and isinstance(b[key], dict):
-<<<<<<< HEAD
-                merge(a[key], b[key], path + [str(key)])
-            elif isinstance(a[key], list) and isinstance(b[key], list):
-                for item_b in b[key]:
-                    if item_b not in a[key]:
-                        a[key].append(item_b)
-=======
                 merge_dicts(a[key], b[key], path + [str(key)])
             elif isinstance(a[key], list) and isinstance(b[key], list):
                 merge_lists(a[key], b[key], ignore_types=True)
->>>>>>> 9d75a992
             elif a[key] == b[key]:
                 pass # same leaf value
             elif key == 'retweet_count' or key == 'favorite_count':
@@ -388,12 +380,7 @@
             return False
     return True
 
-<<<<<<< HEAD
-def convert_tweet(tweet, username, media_sources, users, referenced_tweets, paths):
-=======
-def convert_tweet(tweet, username, archive_media_folder, output_media_folder_name,
-                  tweet_icon_path, media_sources: dict, users, referenced_tweets):
->>>>>>> 9d75a992
+def convert_tweet(tweet, username, media_sources: dict, users, referenced_tweets, paths):
     """Converts a JSON-format tweet. Returns tuple of timestamp, markdown and HTML."""
     # TODO actually use `referenced_tweets`
     tweet = unwrap_tweet(tweet)
@@ -481,13 +468,7 @@
                     html += f'<img src="{media_url}"/>'
                     # Save the online location of the best-quality version of this file, for later upgrading if wanted
                     best_quality_url = f'https://pbs.twimg.com/media/{original_filename}:orig'
-<<<<<<< HEAD
-                    media_sources.append(
-                        (os.path.join(paths.dir_output_media, archive_media_filename), best_quality_url)
-                    )
-=======
-                    media_sources[os.path.join(output_media_folder_name, archive_media_filename)] = best_quality_url
->>>>>>> 9d75a992
+                    media_sources[os.path.join(paths.dir_output_media, archive_media_filename)] = best_quality_url
                 else:
                     # If the file does not exists, it might be a video. Then its filename might
                     # be found like this:
@@ -520,14 +501,7 @@
                                           f"{archive_media_path} {media_url}")
                                     print(f"JSON: {tweet}")
                                 else:
-<<<<<<< HEAD
-                                    media_sources.append(
-                                        (os.path.join(paths.dir_output_media, archive_media_filename),
-                                         best_quality_url)
-                                    )
-=======
-                                    media_sources[os.path.join(output_media_folder_name, archive_media_filename)] = best_quality_url
->>>>>>> 9d75a992
+                                    media_sources[os.path.join(paths.dir_output_media, archive_media_filename)] = best_quality_url
                     else:
                         print(f'Warning: missing local file: {archive_media_path}. Using original link instead: '
                               f'{original_url} (expands to {original_expanded_url})')
@@ -658,11 +632,7 @@
         return False, 0
 
 
-<<<<<<< HEAD
-def download_larger_media(media_sources, paths):
-=======
-def download_larger_media(media_sources: dict, log_path):
->>>>>>> 9d75a992
+def download_larger_media(media_sources: dict, paths):
     """Uses (filename, URL) tuples in media_sources to download files from remote storage.
        Aborts downloads if the remote file is the same size or smaller than the existing local version.
        Retries the failed downloads several times, with increasing pauses between each to avoid being blocked.
@@ -681,15 +651,8 @@
         number_of_files = len(media_sources)
         success_count = 0
         retries = []
-<<<<<<< HEAD
-        for index, (local_media_path, media_url) in enumerate(media_sources):
-            success, bytes_downloaded = download_file_if_larger(
-                media_url, local_media_path, index + 1, number_of_files, sleep_time
-            )
-=======
         for index, (local_media_path, media_url) in enumerate(media_sources.items()):
             success, bytes_downloaded = download_file_if_larger(media_url, local_media_path, index + 1, number_of_files, sleep_time)
->>>>>>> 9d75a992
             if success:
                 success_count += 1
             else:
@@ -712,16 +675,9 @@
     print(f'Wrote log to {paths.file_download_log}')
 
 
-<<<<<<< HEAD
-def parse_tweets(username, users, html_template, paths):
+def parse_tweets(username, users, html_template, paths) -> dict:
     """Read tweets from paths.files_input_tweets, write to *.md and *.html.
        Copy the media used to paths.dir_output_media.
-=======
-def parse_tweets(input_filenames, username, users, html_template, archive_media_folder,
-                 output_media_folder_name, tweet_icon_path, output_html_filename) -> dict:
-    """Read tweets from input_filenames, write to *.md and output_html_filename.
-       Copy the media used to output_media_folder_name.
->>>>>>> 9d75a992
        Collect user_id:user_handle mappings for later use, in 'users'.
        Returns the mapping from media filename to best-quality URL.
     """
