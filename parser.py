--- conflicted
+++ resolved
@@ -68,9 +68,7 @@
 
         # check if user is in correct folder
         if not os.path.isfile(self.file_account_js):
-            print(
-                f'Error: Failed to load {self.file_account_js}. '
-                f'Start this script in the root folder of your Twitter archive.')
+            print(f'Error: Failed to load {self.file_account_js}. ')
             exit()
 
         self.dir_input_media                = find_dir_input_media(self.dir_input_data)
@@ -614,22 +612,14 @@
     for (year, month), content in grouped_tweets.items():
         # Write into *.md files
         md_string = '\n\n----\n\n'.join(md for md, _ in content)
-<<<<<<< HEAD
-        with open(os.path.join(paths.dir_output, f'{filename}.md'), 'w', encoding='utf-8') as f:
-=======
         md_path = paths.create_path_for_file_output_tweets(year, month, format="md")
         with open_and_mkdirs(md_path) as f:
->>>>>>> 5f499d76
             f.write(md_string)
 
         # Write into *.html files
         html_string = '<hr>\n'.join(html for _, html in content)
-<<<<<<< HEAD
-        with open(os.path.join(paths.dir_output, f'{filename}.html'), 'w', encoding='utf-8') as f:
-=======
         html_path = paths.create_path_for_file_output_tweets(year, month, format="html")
         with open_and_mkdirs(html_path) as f:
->>>>>>> 5f499d76
             f.write(html_template.format(html_string))
 
     print(f'Wrote {len(tweets)} tweets to *.md and *.html, '
@@ -1237,26 +1227,10 @@
           f"({num_written_messages} total messages) to {num_written_files} markdown files")
 
 
-<<<<<<< HEAD
-class PathConfig:
-    """Helper class containing constants for various directories and files."""
-
-    def __init__(self, dir_archive, dir_output):
-        self.dir_output = dir_output
-        self.dir_input_data = os.path.join(dir_archive, 'data')
-        self.file_account_js = os.path.join(self.dir_input_data, 'account.js')
-
-        # check if user is in correct folder
-        if not os.path.isfile(self.file_account_js):
-            print(
-                f'Error: Failed to load {self.file_account_js}.')
-            exit()
-=======
 def migrate_old_output(paths: PathConfig):
     """If present, moves media and cache files from the archive root to the new locations in 
     `paths.dir_output_media` and `paths.dir_output_cache`. Then deletes old output files 
     (md, html, txt) from the archive root, if the user consents."""
->>>>>>> 5f499d76
 
     # Create new folders, so we can potentially use them to move files there
     os.makedirs(paths.dir_output_media, exist_ok=True)
@@ -1347,12 +1321,8 @@
 
 
 def main():
-<<<<<<< HEAD
     archive_path = find_archive()
-    paths = PathConfig(dir_archive=archive_path, dir_output=archive_path)
-=======
-    paths = PathConfig(dir_archive='.')
->>>>>>> 5f499d76
+    paths = PathConfig(dir_archive=archive_path)
 
     # Extract the archive owner's username from data/account.js
     username = extract_username(paths)
